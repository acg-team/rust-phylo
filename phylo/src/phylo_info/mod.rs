use std::collections::{HashMap, HashSet};
use std::path::PathBuf;

use anyhow::bail;
use bio::io::fasta::Record;
use log::{info, warn};
use nalgebra::{DMatrix, DVector};

use crate::evolutionary_models::ModelType;
use crate::io::{self, DataError};
use crate::sequences::{dna_alphabet, protein_alphabet, sequence_type};
use crate::substitution_models::dna_models::{DNA_GAP_SETS, DNA_SETS};
use crate::substitution_models::protein_models::{PROTEIN_GAP_SETS, PROTEIN_SETS};
use crate::tree::{build_nj_tree, Tree};
use crate::Result;

/// Gap handling options. Ambiguous means that gaps are treated as unknown characters (X),
/// Proper means that the gaps are treated as a separate character.
pub enum GapHandling {
    Ambiguous,
    Proper,
}

/// The PhyloInfo struct contains all the information needed to run a phylogenetic analysis.
///
/// # TODO:
/// * Add getters/setters for the fields, make the fields private.
/// * Add methods to protein alignments.
/// * Enure encoding matches model.
#[derive(Debug, Clone)]
pub struct PhyloInfo {
    /// Unaligned phylogenetic sequences.
    pub sequences: Vec<Record>,
    pub sequence_type: ModelType,
    /// Multiple sequence alignment of the sequences, if they are aligned.
    msa: Option<Vec<Record>>,
    /// Phylogenetic tree.
    pub tree: Tree,
    /// Leaf sequences as probability vectors for characters in the alphabet.
    pub leaf_encoding: HashMap<String, DMatrix<f64>>,
}

/// Converts the given sequences to uppercase and returns a new vector.
fn make_sequences_uppercase(sequences: &[Record]) -> Vec<Record> {
    sequences
        .iter()
        .map(|rec| Record::with_attrs(rec.id(), rec.desc(), &rec.seq().to_ascii_uppercase()))
        .collect()
}

impl PhyloInfo {
    pub fn get_aligned_sequence(&self, id: &str) -> Option<&Record> {
        self.msa
            .as_ref()
            .and_then(|msa| msa.iter().find(|rec| rec.id() == id))
    }

    pub fn get_sequence(&self, id: &str) -> Option<&Record> {
        self.sequences.iter().find(|rec| rec.id() == id)
    }

    pub fn has_msa(&self) -> bool {
        self.msa.is_some()
    }

    pub fn msa_length(&self) -> usize {
        self.msa.as_ref().map(|msa| msa[0].seq().len()).unwrap_or(0)
    }

    /// Returns the empirical frequencies of the symbols in the sequences.
    /// The frequencies are calculated from the unaligned sequences.
    ///
    /// # Example
    /// ```
    /// # use bio::io::fasta::Record;
    /// use phylo::phylo_info::{GapHandling, PhyloInfo};
    /// use phylo::tree::tree_parser::from_newick_string;
    /// let sequences = vec![
    ///     Record::with_attrs("A", None, b"AAAAA"),
    ///     Record::with_attrs("B", None, b"CCCCC"),
    ///     Record::with_attrs("C", None, b"GGGGG"),
    ///     Record::with_attrs("D", None, b"TTTTT"),
    /// ];
    /// let tree = from_newick_string("(((A:2.0,B:2.0):0.3,C:2.0):0.4,D:2.0);").unwrap().pop().unwrap();
    /// let info = PhyloInfo::from_sequences_tree(sequences, tree, &GapHandling::Ambiguous).unwrap();
    /// let freqs = info.counts();
    /// assert_eq!(freqs[&b'A'], 5.0);
    /// assert_eq!(freqs[&b'C'], 5.0);
    /// assert_eq!(freqs[&b'G'], 5.0);
    /// assert_eq!(freqs[&b'T'], 5.0);
    /// assert_eq!(freqs.clone().into_values().sum::<f64>(), 20.0);
    /// ```
    pub fn counts(&self) -> HashMap<u8, f64> {
        let mut freqs = HashMap::new();
        for char in match self.sequence_type {
            ModelType::DNA(_) => dna_alphabet(),
            ModelType::Protein(_) => protein_alphabet(),
        }
        .symbols
        .iter()
        .map(|x| x as u8)
        .collect::<Vec<u8>>()
        {
            freqs.insert(
                char,
                self.sequences
                    .iter()
                    .map(|rec| rec.seq().iter().filter(|&c| c == &char).count())
                    .sum::<usize>() as f64,
            );
        }
        freqs
    }

    /// Creates a vector of leaf encodings from the MSA, if it is provided.
    /// Used for the likelihood calculation to avoid having to get the character encoding
    /// from scratch every time the likelihood is optimised.
    fn create_leaf_encoding(
        msa: &Option<Vec<Record>>,
        sequence_type: &ModelType,
        gap_handling: &GapHandling,
    ) -> HashMap<String, DMatrix<f64>> {
        match msa {
            None => {
                warn!("No MSA provided, leaf encoding will be empty.");
                HashMap::new()
            }
            Some(msa) => {
                let mut leaf_encoding = HashMap::with_capacity(msa.len());
                for seq in msa.iter() {
<<<<<<< HEAD
                    leaf_encoding.insert(
                        seq.id().to_string(),
                        DMatrix::from_columns(
                            seq.seq()
                                .iter()
                                .map(|&c| Self::get_leaf_encoding(c, sequence_type, gap_handling))
                                .collect::<Vec<_>>()
                                .as_slice(),
                        ),
                    );
=======
                    leaf_encoding.push(DMatrix::from_columns(
                        seq.seq()
                            .iter()
                            .map(|&c| Self::leaf_encoding(c, sequence_type, gap_handling))
                            .collect::<Vec<_>>()
                            .as_slice(),
                    ));
>>>>>>> 6a9049be
                }
                leaf_encoding
            }
        }
    }

    /// Returns the character encoding for the given character.
    fn leaf_encoding(
        char: u8,
        sequence_type: &ModelType,
        gap_handling: &GapHandling,
    ) -> DVector<f64> {
        match sequence_type {
            ModelType::DNA(_) => match gap_handling {
                GapHandling::Ambiguous => DNA_SETS[char as usize].clone(),
                GapHandling::Proper => DNA_GAP_SETS[char as usize].clone(),
            },
            ModelType::Protein(_) => match gap_handling {
                GapHandling::Ambiguous => PROTEIN_SETS[char as usize].clone(),
                GapHandling::Proper => PROTEIN_GAP_SETS[char as usize].clone(),
            },
        }
    }

    /// Creates a PhyloInfo struct from a vector of fasta records.
    /// The sequences might not be aligned.
    /// The tree is built using the neighbour-joining algorithm.
    /// In the output the sequences are sorted by the leaf ids and converted to uppercase.
    ///
    /// # Arguments
    /// * `sequences` - Vector of fasta records.
    /// * `gap_handling` - Gap handling option -- treat gaps as ambiguous characters or as a separate character.
    ///
    /// # Example
    /// ```
    /// # use bio::io::fasta::Record;
    /// # use phylo::tree::Tree;
    /// # let sequences = vec![
    /// #     Record::with_attrs("A", None, b"aaaa"),
    /// #     Record::with_attrs("B", None, b"cccc"),
    /// #     Record::with_attrs("C", None, b"gg"),
    /// #     Record::with_attrs("D", None, b"TTTTTTT"),
    /// # ];
    /// #
    /// use phylo::phylo_info::{GapHandling, PhyloInfo};
    /// let phylo_info = PhyloInfo::from_sequences(sequences, &GapHandling::Ambiguous);
    /// ```
    pub fn from_sequences(sequences: Vec<Record>, gap_handling: &GapHandling) -> Result<PhyloInfo> {
        let tree = build_nj_tree(&sequences)?;
        PhyloInfo::from_sequences_tree(sequences, tree, gap_handling)
    }

    /// Creates a PhyloInfo struct from a vector of fasta records.
    /// The sequences might not be aligned.
    /// The tree is built using the neighbour-joining algorithm.
    /// In the output the sequences are sorted by the leaf ids and converted to uppercase.
    ///
    /// # Arguments
    /// * `sequences` - Vector of fasta records.
    /// * `gap_handling` - Gap handling option -- treat gaps as ambiguous characters or as a separate character.
    ///
    /// # Example
    /// ```
    /// use std::path::PathBuf;
    /// use phylo::phylo_info::{GapHandling, PhyloInfo};
    /// let phylo_info = PhyloInfo::from_sequence_file(PathBuf::from("./data/sequences_DNA_small.fasta"), &GapHandling::Ambiguous);
    /// ```
    pub fn from_sequence_file(
        sequence_file: PathBuf,
        gap_handling: &GapHandling,
    ) -> Result<PhyloInfo> {
        info!("Reading sequences from file {}", sequence_file.display());
        let sequences = io::read_sequences_from_file(sequence_file)?;
        info!("{} sequence(s) read successfully", sequences.len());
        Self::from_sequences(sequences, gap_handling)
    }

    /// Creates a PhyloInfo struct from a vector of fasta records and a tree.
    /// The sequences might not be aligned.
    /// The ids of the tree leaves and provided sequences must match.
    /// In the output the sequences are sorted by the leaf ids and converted to uppercase.
    ///
    /// # Arguments
    /// * `sequence_file` - File path to the sequence fasta file.
    /// * `gap_handling` - Gap handling option -- treat gaps as ambiguous characters or as a separate character.
    ///
    /// # Example
    /// ```
    /// # use bio::io::fasta::Record;
    /// # use phylo::tree::Tree;
    /// # use phylo::tree::tree_parser::{self, from_newick_string};
    /// # fn make_test_data() -> (Vec<Record>, Tree) {
    /// #   use phylo::tree::NodeIdx::{Internal as I, Leaf as L};
    /// #   let sequences = vec![
    /// #       Record::with_attrs("A", None, b"aaaa"),
    /// #       Record::with_attrs("B", None, b"cccc"),
    /// #       Record::with_attrs("C", None, b"gg"),
    /// #       Record::with_attrs("D", None, b"TTTTTTT"),
    /// #   ];
    /// #   let tree = from_newick_string("((((A:2,B:2):1,C:2):1,D:2):0);").unwrap().pop().unwrap();
    /// #   (sequences, tree)
    /// # }
    /// # let (sequences, tree) = make_test_data();
    /// use phylo::phylo_info::{GapHandling, PhyloInfo};
    /// let info = PhyloInfo::from_sequences_tree(sequences, tree, &GapHandling::Ambiguous).unwrap();
    /// assert!(!info.has_msa());
    /// for (i, node) in info.tree.get_leaves().iter().enumerate() {
    ///     assert!(info.sequences[i].id() == node.id);
    /// }
    /// for rec in info.sequences.iter() {
    ///     assert!(!rec.seq().is_empty());
    ///     assert_eq!(rec.seq().to_ascii_uppercase(), rec.seq());
    /// }
    /// ```
    pub fn from_sequences_tree(
        mut sequences: Vec<Record>,
        tree: Tree,
        gap_handling: &GapHandling,
    ) -> Result<PhyloInfo> {
        PhyloInfo::check_sequences_not_empty(&sequences)?;
        sequences = make_sequences_uppercase(&sequences);

        PhyloInfo::validate_tree_sequence_ids(&tree, &sequences)?;
        PhyloInfo::sort_sequences_by_leaf_ids(&tree, &mut sequences);

        let msa = PhyloInfo::msa_if_aligned(&sequences);
        let sequence_type = sequence_type(&sequences);
        let leaf_encoding = PhyloInfo::create_leaf_encoding(&msa, &sequence_type, gap_handling);
        Ok(PhyloInfo {
            sequences,
            sequence_type,
            tree,
            msa,
            leaf_encoding,
        })
    }

    /// Creates a PhyloInfo struct from a two given files, one containing the sequences in fasta format and
    /// one containing the tree in newick format.
    /// The sequences might not be aligned.
    /// The ids of the tree leaves and provided sequences must match.
    /// In the output the sequences are sorted by the leaf ids and converted to uppercase.
    ///
    /// # Arguments
    /// * `sequence_file` - File path to the sequence fasta file.
    /// * `tree_file` - File path to the tree newick file.
    /// * `gap_handling` - Gap handling option -- treat gaps as ambiguous characters or as a separate character.
    ///
    /// # Example
    /// ```
    /// use std::path::PathBuf;
    /// use phylo::phylo_info::{GapHandling, PhyloInfo};
    /// let info = PhyloInfo::from_files(
    ///     PathBuf::from("./data/sequences_DNA_small.fasta"),
    ///     PathBuf::from("./data/tree_diff_branch_lengths_2.newick"), &GapHandling::Ambiguous).unwrap();
    /// assert!(info.has_msa());
    /// for (i, node) in info.tree.get_leaves().iter().enumerate() {
    ///     assert!(info.sequences[i].id() == node.id);
    /// }
    /// for rec in info.sequences.iter() {
    ///     assert!(!rec.seq().is_empty());
    ///     assert_eq!(rec.seq().to_ascii_uppercase(), rec.seq());
    /// }
    /// ```
    pub fn from_files(
        sequence_file: PathBuf,
        tree_file: PathBuf,
        gap_handling: &GapHandling,
    ) -> Result<PhyloInfo> {
        info!("Reading sequences from file {}", sequence_file.display());
        let sequences = io::read_sequences_from_file(sequence_file)?;
        info!("{} sequence(s) read successfully", sequences.len());

        info!("Reading trees from file {}", tree_file.display());
        let mut trees = io::read_newick_from_file(tree_file)?;
        info!("{} tree(s) read successfully", trees.len());

        Self::check_tree_number(&trees)?;
        let tree = trees.remove(0);

        PhyloInfo::from_sequences_tree(sequences, tree, gap_handling)
    }

    /// Returns a vector of records representing the MSA if all the sequences are of the same length.
    /// Otherwise returns None.
    ///
    /// # Arguments
    /// * `sequences` - Vector of fasta records.
    fn msa_if_aligned(sequences: &[Record]) -> Option<Vec<Record>> {
        let sequence_length = sequences[0].seq().len();
        if sequences
            .iter()
            .filter(|rec| rec.seq().len() != sequence_length)
            .count()
            == 0
        {
            Some(sequences.to_vec())
        } else {
            None
        }
    }

    /// Checks that there are sequences in the vector, bails with an error otherwise.
    fn check_sequences_not_empty(sequences: &[Record]) -> Result<()> {
        if sequences.is_empty() {
            bail!(DataError {
                message: String::from("No sequences provided, aborting.")
            });
        }
        Ok(())
    }

    /// Sorts sequences in the vector to match the order of the leaves in the tree.
    fn sort_sequences_by_leaf_ids(tree: &Tree, sequences: &mut [Record]) {
        let id_index: HashMap<&str, usize> = tree
            .nodes
            .iter()
            .enumerate()
            .map(|(index, leaf)| (leaf.id.as_str(), index))
            .collect();
        sequences.sort_by_key(|record| id_index.get(record.id()).cloned().unwrap_or(usize::MAX));
    }

    /// Checks that the ids of the tree leaves and the sequences match, bails with an error otherwise.
    fn validate_tree_sequence_ids(tree: &Tree, sequences: &[Record]) -> Result<()> {
        let tip_ids: HashSet<String> = HashSet::from_iter(tree.leaf_ids());
        let sequence_ids: HashSet<String> =
            HashSet::from_iter(sequences.iter().map(|rec| rec.id().to_string()));
        info!("Checking that tree tip and sequence IDs match");
        if (&tip_ids | &sequence_ids) != (&tip_ids & &sequence_ids) {
            let discrepancy: HashSet<_> = tip_ids.symmetric_difference(&sequence_ids).collect();
            bail!(DataError {
                message: format!("Mismatched IDs found: {:?}", discrepancy)
            });
        }
        Ok(())
    }

    /// Checks that there is at least one tree in the vector, bails with an error otherwise.
    /// Prints a warning if there is more than one tree because only the first tree will be processed.
    fn check_tree_number(trees: &[Tree]) -> Result<()> {
        if trees.is_empty() {
            bail!(DataError {
                message: String::from("No trees in the tree file, aborting.")
            });
        }

        if trees.len() > 1 {
            warn!("More than one tree in the tree file, only the first tree will be processed.");
        }

        Ok(())
    }
}

#[cfg(test)]
mod phylo_info_tests;<|MERGE_RESOLUTION|>--- conflicted
+++ resolved
@@ -128,26 +128,16 @@
             Some(msa) => {
                 let mut leaf_encoding = HashMap::with_capacity(msa.len());
                 for seq in msa.iter() {
-<<<<<<< HEAD
                     leaf_encoding.insert(
                         seq.id().to_string(),
                         DMatrix::from_columns(
                             seq.seq()
                                 .iter()
-                                .map(|&c| Self::get_leaf_encoding(c, sequence_type, gap_handling))
+                                .map(|&c| Self::leaf_encoding(c, sequence_type, gap_handling))
                                 .collect::<Vec<_>>()
                                 .as_slice(),
                         ),
                     );
-=======
-                    leaf_encoding.push(DMatrix::from_columns(
-                        seq.seq()
-                            .iter()
-                            .map(|&c| Self::leaf_encoding(c, sequence_type, gap_handling))
-                            .collect::<Vec<_>>()
-                            .as_slice(),
-                    ));
->>>>>>> 6a9049be
                 }
                 leaf_encoding
             }
