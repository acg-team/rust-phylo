use std::collections::HashSet;
use std::path::PathBuf;

use anyhow::{bail, Ok};
use log::{info, warn};

use crate::alignment::{Aligner, Alignment, AncestralAlignment, Sequences, MASA, MSA};
use crate::alphabets::Alphabet;
use crate::asr::AncestralSequenceReconstruction;
use crate::io::{self, DataError};
use crate::parsimony::ParsimonyAligner;
use crate::parsimony_presence_absence::ParsimonyPresenceAbsence;
use crate::phylo_info::PhyloInfo;
use crate::tree::{build_nj_tree, Tree};
use crate::Result;

pub struct PhyloInfoBuilder<A: Alignment, AA: AncestralAlignment> {
    sequence_file: PathBuf,
    tree_file: Option<PathBuf>,
    // since alignment and asr is only done once, we can use dynamic dispatch
    // but since we access the alignment on a regular basis (or do we actually? Since we instead use the encoding)
    aligner: Option<Box<dyn Aligner<A>>>,
    asr: Option<Box<dyn AncestralSequenceReconstruction<A, AA>>>,
    alphabet: Option<Alphabet>,
}

impl PhyloInfoBuilder<MSA, MASA> {
    /// Creates a new empty PhyloInfoBuilder struct with only the sequence file path set.
    /// The tree file path is set to None.
    ///
    /// # Arguments
    /// * `sequence_file` - File path to the sequence fasta file.
    ///
    /// # Example
    /// ```
    /// use std::path::PathBuf;
    /// use phylo::phylo_info::PhyloInfoBuilder;
    /// let builder = PhyloInfoBuilder::new(PathBuf::from("./examples/data/sequences_DNA_small.fasta"));
    /// ```
    pub fn new(sequence_file: PathBuf) -> PhyloInfoBuilder<MSA, MASA> {
        PhyloInfoBuilder {
            sequence_file,
            tree_file: None,
            aligner: None,
            asr: None,
            alphabet: None,
        }
    }

    /// Creates a new PhyloInfoBuilder struct with the sequence and tree file paths set.
    ///
    /// # Arguments
    /// * `sequence_file` - File path to the sequence fasta file.
    /// * `tree_file` - File path to the tree newick file.
    ///
    /// # Example
    /// ```
    /// use std::path::PathBuf;
    /// use phylo::phylo_info::PhyloInfoBuilder;
    /// let builder = PhyloInfoBuilder::with_attrs(
    ///     PathBuf::from("./examples/data/sequences_DNA_small.fasta"),
    ///     PathBuf::from("./examples/data/tree_diff_branch_lengths_2.newick"));
    /// ```
    pub fn with_attrs(sequence_file: PathBuf, tree_file: PathBuf) -> PhyloInfoBuilder<MSA, MASA> {
        PhyloInfoBuilder {
            sequence_file,
            tree_file: Some(tree_file),
            aligner: None,
            asr: None,
            alphabet: None,
        }
    }
}

<<<<<<< HEAD
impl<A: Alignment, AA: AncestralAlignment> PhyloInfoBuilder<A, AA> {
    /// Sets the sequence file path for the PhyloInfoBuilder struct.
    /// Returns the PhyloInfoBuilder struct with the sequence file path set.
    ///
    /// # Arguments
    /// * `path` - File path to the sequence fasta file.
    ///
    /// # Example
    /// ```
    /// use std::path::PathBuf;
    /// use phylo::phylo_info::PhyloInfoBuilder;
    /// let builder = PhyloInfoBuilder::new(PathBuf::from("./data/sequences_DNA_small.fasta"))
    ///    .sequence_file(PathBuf::from("./data/sequences_DNA_small.fasta"));
    /// ```
    pub fn sequence_file(mut self, path: PathBuf) -> PhyloInfoBuilder<A, AA> {
        self.sequence_file = path;
        self
    }

=======
>>>>>>> da582f76
    /// Sets the tree file path for the PhyloInfoBuilder struct.
    /// Returns the PhyloInfoBuilder struct with the tree file path set.
    ///
    /// # Arguments
    /// * `path` - File path to the tree newick file.
    ///
    /// # Example
    /// ```
    /// use std::path::PathBuf;
    /// use phylo::phylo_info::PhyloInfoBuilder;
    /// let builder = PhyloInfoBuilder::new(PathBuf::from("./examples/data/sequences_DNA_small.fasta"))
    ///   .tree_file(Some(PathBuf::from("./examples/data/tree_diff_branch_lengths_2.newick")));
    /// ```
    pub fn tree_file(mut self, path: Option<PathBuf>) -> PhyloInfoBuilder<A, AA> {
        self.tree_file = path;
        self
    }

    /// Sets the tree file path for the PhyloInfoBuilder struct.
    /// Returns the PhyloInfoBuilder struct with the tree file path set.
    ///
    /// # Arguments
    /// * `path` - File path to the tree newick file.
    ///
    /// # Example
    /// ```
    /// use std::path::PathBuf;
    /// use phylo::alphabets::protein_alphabet;
    /// use phylo::phylo_info::PhyloInfoBuilder;
<<<<<<< HEAD
    /// use phylo::alignment::Alignment;
    /// let info = PhyloInfoBuilder::new(PathBuf::from("./data/sequences_DNA_small.fasta")).alphabet(Some(protein_alphabet())).build().unwrap();
=======
    /// let info = PhyloInfoBuilder::new(PathBuf::from("./examples/data/sequences_DNA_small.fasta")).alphabet(Some(protein_alphabet())).build().unwrap();
>>>>>>> da582f76
    /// assert_eq!(info.msa.alphabet(), &protein_alphabet());
    /// ```
    pub fn alphabet(mut self, alphabet: Option<Alphabet>) -> PhyloInfoBuilder<A, AA> {
        self.alphabet = alphabet;
        self
    }

    /// Builds the PhyloInfo struct from the sequence file and the tree file (if provided).
    /// If the provided tree file has more than one tree, only the first tree will be processed.
    /// If no tree file is provided, an NJ tree is built from the sequences.
    /// Bails if no sequences are provided.
    /// Bails if the IDs of the tree leaves and the sequences do not match.
    /// Bails if the sequences are not aligned.
    /// Returns the PhyloInfo struct with the model type, tree, msa and leaf encoding set.
    ///
    /// # Example
    /// ```
    /// use std::path::PathBuf;
    /// use phylo::phylo_info::PhyloInfoBuilder;
    /// use phylo::alignment::Alignment;
    /// let info = PhyloInfoBuilder::with_attrs(
    ///     PathBuf::from("./examples/data/sequences_DNA_small.fasta"),
    ///     PathBuf::from("./examples/data/tree_diff_branch_lengths_2.newick"))
    ///     .build()
    ///     .unwrap();
    /// assert_eq!(info.msa.len(), 8);
    /// assert_eq!(info.msa.seq_count(), 4);
    /// assert_eq!(info.tree.leaves().len(), 4);
    /// assert_eq!(info.tree.len(), 7);
    /// ```
    pub fn build(self) -> Result<PhyloInfo<A>> {
        let sequences = self.read_sequences()?;
        let tree = match &self.tree_file {
            Some(tree_file) => read_tree(tree_file)?,
            None => {
                info!("Building NJ tree from sequences");
                build_nj_tree(&sequences)?
            }
        };
        let msa = if sequences.aligned {
            info!("Sequences are aligned.");
            A::from_aligned(sequences, &tree)?
        } else {
            info!("Sequences are not aligned, aligning.");
            self.aligner
                .unwrap_or(Box::new(ParsimonyAligner::default()))
                .align(&sequences, &tree)?
        };
        Ok(PhyloInfo { tree, msa })
    }

    pub fn build_with_ancestors(self) -> Result<PhyloInfo<AA>> {
        let sequences = self.read_sequences()?;
        let mut tree = match &self.tree_file {
            Some(tree_file) => read_tree(tree_file)?,
            None => {
                info!("Building NJ tree from sequences");
                build_nj_tree(&sequences)?
            }
        };
        let msa = if sequences.len() == tree.n {
            tree = set_missing_tree_node_ids(&tree)?;
            if sequences.aligned {
                info!(
                    "Aligned sequences without ancestral sequences. Inferring ancestral sequences."
                );
                AA::from_aligned(sequences, &tree)
            } else {
                info!("Sequences are not aligned, aligning.");
                let leaf_msa = self
                    .aligner
                    .unwrap_or(Box::new(ParsimonyAligner::default()))
                    .align(&sequences, &tree)?;
                info!("Ancestral sequences are not provided, inferring them.");
                let asr = self.asr.unwrap_or(Box::new(ParsimonyPresenceAbsence {}));
                asr.reconstruct_ancestral_seqs(&leaf_msa, &tree)
            }
        } else if sequences.len() == tree.len() {
            if sequences.aligned {
                info!("Aligned sequences including ancestral sequences.");
                AA::from_aligned_with_ancestral(sequences, &tree)
            } else {
                bail!("Building an ancestral alignment from unaligned sequences (including ancestral_sequencess) is not supported");
            }
        } else {
            bail!("The number of sequences does not match the number of leaves nor the number of nodes in the tree.");
        }?;

        Ok(PhyloInfo { tree, msa })
    }

    fn read_sequences(&self) -> Result<Sequences> {
        info!(
            "Reading sequences from file {}",
            self.sequence_file.display()
        );
        let sequences = if self.alphabet.is_none() {
            info!("No alphabet provided, detecting alphabet from sequences");
            Sequences::new(io::read_sequences(&self.sequence_file)?)
        } else {
            info!(
                "Using provided {} alphabet",
                self.alphabet.as_ref().unwrap()
            );
            Sequences::with_alphabet(
                io::read_sequences(&self.sequence_file)?,
                self.alphabet.unwrap(),
            )
        };
        info!("{} sequence(s) read successfully", sequences.len());
<<<<<<< HEAD
        Ok(sequences)
=======

        let tree = match &self.tree_file {
            Some(tree_file) => self.read_tree(&sequences, tree_file)?,
            None => {
                info!("Building NJ tree from sequences");
                build_nj_tree(&sequences)?
            }
        };

        let msa = if sequences.aligned {
            info!("Sequences are aligned");
            Alignment::from_aligned(sequences, &tree)?
        } else {
            info!("Sequences are not aligned, aligning");
            self.alignment_builder
                .unwrap_or(Box::new(ParsimonyAligner::default()))
                .align(&sequences, &tree)?
        };

        Ok(PhyloInfo { tree, msa })
    }

    fn read_tree(&self, sequences: &Sequences, tree_file: &PathBuf) -> Result<Tree> {
        info!("Reading trees from file {}", tree_file.display());
        let mut trees = io::read_newick_from_file(tree_file)?;
        info!("{} tree(s) read successfully", trees.len());
        self.check_tree_number(&trees)?;
        let tree = trees.remove(0);
        self.validate_taxa_ids(&tree, sequences)?;
        Ok(tree)
>>>>>>> da582f76
    }
}

<<<<<<< HEAD
/// Sets missing ids and bails if there are duplicates among the node ids that were already set.
fn set_missing_tree_node_ids(tree: &Tree) -> Result<Tree> {
    let mut tree_with_all_ids = tree.clone();
    let mut seen_user_set_ids = HashSet::new();
    let mut count = 0;
    for node_idx in tree.postorder() {
        let id = tree.node_id(node_idx);
        if id.is_empty() {
            let mut new_id = format!("I{count}");
            while !seen_user_set_ids.insert(new_id.clone()) {
                count += 1;
                new_id = format!("I{count}");
            }
            tree_with_all_ids.nodes[usize::from(node_idx)].id = new_id;
        } else if !seen_user_set_ids.insert(id.to_string()) {
            bail!("Duplicate id ({}) found in the leaves of the tree.", id);
=======
    /// Checks that the ids of the tree leaves and the sequences match, bails with an error otherwise.
    fn validate_taxa_ids(&self, tree: &Tree, sequences: &Sequences) -> Result<()> {
        let tip_ids: HashSet<String> = HashSet::from_iter(tree.leaf_ids());
        let sequence_ids: HashSet<String> =
            HashSet::from_iter(sequences.iter().map(|rec| rec.id().to_string()));
        info!("Checking that tree tip and sequence IDs match");
        let mut missing_tips = sequence_ids.difference(&tip_ids).collect::<Vec<_>>();
        if !missing_tips.is_empty() {
            missing_tips.sort();
            bail!(DataError {
                message: format!("Mismatched IDs found, missing tree tip IDs: {missing_tips:?}")
            });
        }
        let mut missing_seqs = tip_ids.difference(&sequence_ids).collect::<Vec<_>>();
        if !missing_seqs.is_empty() {
            missing_seqs.sort();
            bail!(DataError {
                message: format!("Mismatched IDs found, missing sequence IDs: {missing_seqs:?}")
            });
>>>>>>> da582f76
        }
    }
    Ok(tree_with_all_ids)
}
/// Reads the tree and checks if the tree node ids match the sequences ids
fn read_tree(tree_file: &PathBuf) -> Result<Tree> {
    info!("Reading trees from file {}", tree_file.display());
    let mut trees = io::read_newick_from_file(tree_file)?;
    info!("{} tree(s) read successfully", trees.len());
    check_tree_number(&trees)?;
    let tree = trees.remove(0);
    Ok(tree)
}

<<<<<<< HEAD
/// Checks that there is at least one tree in the vector, bails with an error otherwise.
/// Prints a warning if there is more than one tree because only the first tree will be processed.
fn check_tree_number(trees: &[Tree]) -> Result<()> {
    if trees.is_empty() {
        bail!(DataError {
            message: String::from("No trees in the tree file, aborting.")
        });
    }
    if trees.len() > 1 {
        warn!("More than one tree in the tree file, only the first tree will be processed.");
=======
    /// Checks that there is at least one tree in the vector, bails with an error otherwise.
    /// Prints a warning if there is more than one tree because only the first tree will be processed.
    fn check_tree_number(&self, trees: &[Tree]) -> Result<()> {
        if trees.is_empty() {
            bail!(DataError {
                message: String::from("No trees in the tree file, aborting")
            });
        }
        if trees.len() > 1 {
            warn!("More than one tree in the tree file, only the first tree will be processed");
        }
        Ok(())
>>>>>>> da582f76
    }
    Ok(())
}

#[cfg(test)]
#[cfg_attr(coverage, coverage(off))]
pub mod private_tests {
    use std::path::PathBuf;

    use crate::{
        alignment::{sequence_ids_are_unique, validate_ids_with_ancestors, Sequences},
        phylo_info::phyloinfo_builder::{set_missing_tree_node_ids, PhyloInfoBuilder as PIB},
        record_wo_desc as record, tree,
    };

    #[test]
    fn builder_setters() {
        let fasta1 = PathBuf::from("./data/sequences_DNA_small.fasta");
        let newick = PathBuf::from("./data/tree_diff_branch_lengths_2.newick");

        let builder = PIB::new(fasta1.clone());
        assert_eq!(builder.sequence_file, fasta1);
        assert_eq!(builder.tree_file, None);
        let builder = builder.tree_file(Some(newick.clone()));
        assert_eq!(builder.tree_file, Some(newick));
        let builder = builder.tree_file(None);
        assert_eq!(builder.tree_file, None);
    }

    #[test]
    fn test_set_missing_tree_node_ids() {
        // arrange
        let tree = tree!("((A1:1.0, B1:1.0) I1:1.0,(C2:1.0,(D3:1.0, E4:1.0) I9:1.0):1.0):1.0;");

        // act
        let tree = set_missing_tree_node_ids(&tree).unwrap();

        // assert
        let ids = tree
            .postorder()
            .iter()
            .map(|idx| tree.node(idx).id.clone())
            .collect::<Vec<String>>();
        assert_eq!(ids.len(), tree.len());
        assert!(!ids.contains(&String::from("")));
    }

    #[test]
    fn set_missing_tree_node_ids_finds_duplicate() {
        // arrange
        let tree = tree!("((A1:1.0, B1:1.0) I1:1.0,(C2:1.0,(D3:1.0, A1:1.0) I9:1.0):1.0):1.0;");

        // act
        let error = set_missing_tree_node_ids(&tree).unwrap_err();

        // assert
        assert!(error
            .to_string()
            .contains("Duplicate id (A1) found in the leaves of the tree."))
    }

    #[test]
    fn test_seq_ids_are_uniq() {
        // arrange
        let seqs = Sequences::new(vec![
            record!("on", b"X"),
            record!("tw", b"X"),
            record!("th", b"N"),
            record!("fo", b"N"),
        ]);

        // act
        let result = sequence_ids_are_unique(&seqs);

        // assert
        assert!(result.is_ok());
    }

    #[test]
    fn test_seq_ids_are_not_uniq() {
        // arrange
        let seqs = Sequences::new(vec![
            record!("on", b"X"),
            record!("tw", b"X"),
            record!("on", b"N"),
            record!("fo", b"N"),
        ]);

        // act
        let result = sequence_ids_are_unique(&seqs);

        // assert
        assert!(result
            .unwrap_err()
            .to_string()
            .contains("Duplicate record id (on) found in the sequences."));
    }

    #[test]
    fn not_valid_ids_with_ancestors() {
        // arrange
        let tree = tree!("((A1:1.0, B1:1.0) I1:1.0,(C2:1.0,(D3:1.0, E4:1.0) I9:1.0)I10:1.0):1.0;");
        let seqs = Sequences::new(vec![
            record!("A1", b"X"),
            record!("B1", b"X"),
            record!("D3", b"X"),
            record!("E4", b"X"),
            record!("I1", b"X"),
            record!("I9", b"X"),
            record!("I10", b"X"),
            record!("", b"X"),
        ]);

        // act
        let error = validate_ids_with_ancestors(&tree, &seqs).unwrap_err();

        // assert
        assert!(error.to_string().contains("[\"C2\"]"));
    }

    #[test]
    fn valid_ids_with_ancestors() {
        // arrange
        let tree = tree!("((A1:1.0, B1:1.0) I1:1.0,(C2:1.0,(D3:1.0, E4:1.0) I9:1.0)I10:1.0):1.0;");
        let seqs = Sequences::new(vec![
            record!("A1", b"X"),
            record!("B1", b"X"),
            record!("C2", b"X"),
            record!("D3", b"X"),
            record!("E4", b"X"),
            record!("I1", b"X"),
            record!("I9", b"X"),
            record!("I10", b"X"),
            record!("", b"X"),
        ]);

        // act
        let result = validate_ids_with_ancestors(&tree, &seqs);

        // assert
        assert!(result.is_ok());
    }
}<|MERGE_RESOLUTION|>--- conflicted
+++ resolved
@@ -72,28 +72,7 @@
     }
 }
 
-<<<<<<< HEAD
 impl<A: Alignment, AA: AncestralAlignment> PhyloInfoBuilder<A, AA> {
-    /// Sets the sequence file path for the PhyloInfoBuilder struct.
-    /// Returns the PhyloInfoBuilder struct with the sequence file path set.
-    ///
-    /// # Arguments
-    /// * `path` - File path to the sequence fasta file.
-    ///
-    /// # Example
-    /// ```
-    /// use std::path::PathBuf;
-    /// use phylo::phylo_info::PhyloInfoBuilder;
-    /// let builder = PhyloInfoBuilder::new(PathBuf::from("./data/sequences_DNA_small.fasta"))
-    ///    .sequence_file(PathBuf::from("./data/sequences_DNA_small.fasta"));
-    /// ```
-    pub fn sequence_file(mut self, path: PathBuf) -> PhyloInfoBuilder<A, AA> {
-        self.sequence_file = path;
-        self
-    }
-
-=======
->>>>>>> da582f76
     /// Sets the tree file path for the PhyloInfoBuilder struct.
     /// Returns the PhyloInfoBuilder struct with the tree file path set.
     ///
@@ -123,12 +102,7 @@
     /// use std::path::PathBuf;
     /// use phylo::alphabets::protein_alphabet;
     /// use phylo::phylo_info::PhyloInfoBuilder;
-<<<<<<< HEAD
-    /// use phylo::alignment::Alignment;
-    /// let info = PhyloInfoBuilder::new(PathBuf::from("./data/sequences_DNA_small.fasta")).alphabet(Some(protein_alphabet())).build().unwrap();
-=======
     /// let info = PhyloInfoBuilder::new(PathBuf::from("./examples/data/sequences_DNA_small.fasta")).alphabet(Some(protein_alphabet())).build().unwrap();
->>>>>>> da582f76
     /// assert_eq!(info.msa.alphabet(), &protein_alphabet());
     /// ```
     pub fn alphabet(mut self, alphabet: Option<Alphabet>) -> PhyloInfoBuilder<A, AA> {
@@ -162,7 +136,7 @@
     pub fn build(self) -> Result<PhyloInfo<A>> {
         let sequences = self.read_sequences()?;
         let tree = match &self.tree_file {
-            Some(tree_file) => read_tree(tree_file)?,
+            Some(tree_file) => self.read_tree(tree_file)?,
             None => {
                 info!("Building NJ tree from sequences");
                 build_nj_tree(&sequences)?
@@ -183,7 +157,7 @@
     pub fn build_with_ancestors(self) -> Result<PhyloInfo<AA>> {
         let sequences = self.read_sequences()?;
         let mut tree = match &self.tree_file {
-            Some(tree_file) => read_tree(tree_file)?,
+            Some(tree_file) => self.read_tree(tree_file)?,
             None => {
                 info!("Building NJ tree from sequences");
                 build_nj_tree(&sequences)?
@@ -239,44 +213,34 @@
             )
         };
         info!("{} sequence(s) read successfully", sequences.len());
-<<<<<<< HEAD
         Ok(sequences)
-=======
-
-        let tree = match &self.tree_file {
-            Some(tree_file) => self.read_tree(&sequences, tree_file)?,
-            None => {
-                info!("Building NJ tree from sequences");
-                build_nj_tree(&sequences)?
-            }
-        };
-
-        let msa = if sequences.aligned {
-            info!("Sequences are aligned");
-            Alignment::from_aligned(sequences, &tree)?
-        } else {
-            info!("Sequences are not aligned, aligning");
-            self.alignment_builder
-                .unwrap_or(Box::new(ParsimonyAligner::default()))
-                .align(&sequences, &tree)?
-        };
-
-        Ok(PhyloInfo { tree, msa })
-    }
-
-    fn read_tree(&self, sequences: &Sequences, tree_file: &PathBuf) -> Result<Tree> {
+    }
+
+    /// Checks that there is at least one tree in the vector, bails with an error otherwise.
+    /// Prints a warning if there is more than one tree because only the first tree will be processed.
+    fn check_tree_number(&self, trees: &[Tree]) -> Result<()> {
+        if trees.is_empty() {
+            bail!(DataError {
+                message: String::from("No trees in the tree file, aborting")
+            });
+        }
+        if trees.len() > 1 {
+            warn!("More than one tree in the tree file, only the first tree will be processed");
+        }
+        Ok(())
+    }
+
+    /// Reads trees from the provided tree file and returns the first tree
+    fn read_tree(&self, tree_file: &PathBuf) -> Result<Tree> {
         info!("Reading trees from file {}", tree_file.display());
         let mut trees = io::read_newick_from_file(tree_file)?;
         info!("{} tree(s) read successfully", trees.len());
         self.check_tree_number(&trees)?;
         let tree = trees.remove(0);
-        self.validate_taxa_ids(&tree, sequences)?;
         Ok(tree)
->>>>>>> da582f76
-    }
-}
-
-<<<<<<< HEAD
+    }
+}
+
 /// Sets missing ids and bails if there are duplicates among the node ids that were already set.
 fn set_missing_tree_node_ids(tree: &Tree) -> Result<Tree> {
     let mut tree_with_all_ids = tree.clone();
@@ -292,67 +256,59 @@
             }
             tree_with_all_ids.nodes[usize::from(node_idx)].id = new_id;
         } else if !seen_user_set_ids.insert(id.to_string()) {
-            bail!("Duplicate id ({}) found in the leaves of the tree.", id);
-=======
-    /// Checks that the ids of the tree leaves and the sequences match, bails with an error otherwise.
-    fn validate_taxa_ids(&self, tree: &Tree, sequences: &Sequences) -> Result<()> {
-        let tip_ids: HashSet<String> = HashSet::from_iter(tree.leaf_ids());
-        let sequence_ids: HashSet<String> =
-            HashSet::from_iter(sequences.iter().map(|rec| rec.id().to_string()));
-        info!("Checking that tree tip and sequence IDs match");
-        let mut missing_tips = sequence_ids.difference(&tip_ids).collect::<Vec<_>>();
-        if !missing_tips.is_empty() {
-            missing_tips.sort();
-            bail!(DataError {
-                message: format!("Mismatched IDs found, missing tree tip IDs: {missing_tips:?}")
-            });
+            bail!("Duplicate id ({id}) found in the leaves of the tree.");
         }
-        let mut missing_seqs = tip_ids.difference(&sequence_ids).collect::<Vec<_>>();
-        if !missing_seqs.is_empty() {
-            missing_seqs.sort();
-            bail!(DataError {
-                message: format!("Mismatched IDs found, missing sequence IDs: {missing_seqs:?}")
-            });
->>>>>>> da582f76
-        }
     }
     Ok(tree_with_all_ids)
 }
-/// Reads the tree and checks if the tree node ids match the sequences ids
-fn read_tree(tree_file: &PathBuf) -> Result<Tree> {
-    info!("Reading trees from file {}", tree_file.display());
-    let mut trees = io::read_newick_from_file(tree_file)?;
-    info!("{} tree(s) read successfully", trees.len());
-    check_tree_number(&trees)?;
-    let tree = trees.remove(0);
-    Ok(tree)
-}
-
-<<<<<<< HEAD
-/// Checks that there is at least one tree in the vector, bails with an error otherwise.
-/// Prints a warning if there is more than one tree because only the first tree will be processed.
-fn check_tree_number(trees: &[Tree]) -> Result<()> {
-    if trees.is_empty() {
+
+/// Checks that the ids of the tree leaves and the sequences match, bails with an error otherwise.
+pub(crate) fn validate_taxa_ids(tree: &Tree, sequences: &Sequences) -> Result<()> {
+    let tip_ids: HashSet<String> = HashSet::from_iter(tree.leaf_ids());
+    let sequence_ids: HashSet<String> =
+        HashSet::from_iter(sequences.iter().map(|rec| rec.id().to_string()));
+    info!("Checking that tree tip and sequence IDs match.");
+    let mut missing_tips = sequence_ids.difference(&tip_ids).collect::<Vec<_>>();
+    if !missing_tips.is_empty() {
+        missing_tips.sort();
         bail!(DataError {
-            message: String::from("No trees in the tree file, aborting.")
+            message: format!("Mismatched IDs found, missing tree tip IDs: {missing_tips:?}")
         });
     }
-    if trees.len() > 1 {
-        warn!("More than one tree in the tree file, only the first tree will be processed.");
-=======
-    /// Checks that there is at least one tree in the vector, bails with an error otherwise.
-    /// Prints a warning if there is more than one tree because only the first tree will be processed.
-    fn check_tree_number(&self, trees: &[Tree]) -> Result<()> {
-        if trees.is_empty() {
-            bail!(DataError {
-                message: String::from("No trees in the tree file, aborting")
-            });
-        }
-        if trees.len() > 1 {
-            warn!("More than one tree in the tree file, only the first tree will be processed");
-        }
-        Ok(())
->>>>>>> da582f76
+    let mut missing_seqs = tip_ids.difference(&sequence_ids).collect::<Vec<_>>();
+    if !missing_seqs.is_empty() {
+        missing_seqs.sort();
+        bail!(DataError {
+            message: format!("Mismatched IDs found, missing sequence IDs: {missing_seqs:?}")
+        });
+    }
+    Ok(())
+}
+
+/// Checks that the ids of the tree nodes and the sequences match, bails with an error
+/// otherwise.
+pub(crate) fn validate_ids_with_ancestors(tree: &Tree, sequences: &Sequences) -> Result<()> {
+    let tree_ids: HashSet<String> = HashSet::from_iter(
+        tree.preorder()
+            .iter()
+            .map(|node_idx| tree.node_id(node_idx).to_string()),
+    );
+    let sequence_ids: HashSet<String> =
+        HashSet::from_iter(sequences.iter().map(|rec| rec.id().to_string()));
+    info!("Checking that tree and sequence IDs match.");
+    let mut missing_nodes = sequence_ids.difference(&tree_ids).collect::<Vec<_>>();
+    if !missing_nodes.is_empty() {
+        missing_nodes.sort();
+        bail!(DataError {
+            message: format!("Mismatched IDs found, missing tree IDs: {missing_nodes:?}")
+        });
+    }
+    let mut missing_seqs = tree_ids.difference(&sequence_ids).collect::<Vec<_>>();
+    if !missing_seqs.is_empty() {
+        missing_seqs.sort();
+        bail!(DataError {
+            message: format!("Mismatched IDs found, missing sequence IDs: {missing_seqs:?}")
+        });
     }
     Ok(())
 }
@@ -363,8 +319,11 @@
     use std::path::PathBuf;
 
     use crate::{
-        alignment::{sequence_ids_are_unique, validate_ids_with_ancestors, Sequences},
-        phylo_info::phyloinfo_builder::{set_missing_tree_node_ids, PhyloInfoBuilder as PIB},
+        alignment::Sequences,
+        phylo_info::{
+            phyloinfo_builder::{set_missing_tree_node_ids, PhyloInfoBuilder as PIB},
+            validate_ids_with_ancestors,
+        },
         record_wo_desc as record, tree,
     };
 
@@ -425,7 +384,7 @@
         ]);
 
         // act
-        let result = sequence_ids_are_unique(&seqs);
+        let result = seqs.ids_are_unique();
 
         // assert
         assert!(result.is_ok());
@@ -442,7 +401,7 @@
         ]);
 
         // act
-        let result = sequence_ids_are_unique(&seqs);
+        let result = seqs.ids_are_unique();
 
         // assert
         assert!(result
