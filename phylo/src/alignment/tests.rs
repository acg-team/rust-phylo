use rand::seq::IteratorRandom;
use rand::thread_rng;

use crate::alignment::{
<<<<<<< HEAD
    sequences::Sequences, InternalAlignments, PairwiseAlignment as PA, SeqMaps,
=======
    Alignment, InternalMapping, LeafMapping, PairwiseAlignment as PA, Sequences,
>>>>>>> 3ab94eff
};
use crate::alignment::{Alignment, AncestralAlignment, MASA, MSA};
use crate::alphabets::{dna_alphabet, protein_alphabet, AMINOACIDS, NUCLEOTIDES};
use crate::io::read_sequences;
use crate::phylo_info::PhyloInfo;
use crate::tree::{
    NodeIdx::{Internal as I, Leaf as L},
    Tree,
};
use crate::{align, record, tree};

#[cfg(test)]
fn test_alignment(ids: &[&str]) -> Sequences {
    Sequences::new(
        [
            record!("A0", Some("A0 sequence w 5 nucls"), b"AAAAA"),
            record!("B1", Some("B1 sequence w 1 nucl "), b"---A-"),
            record!("C2", Some("C2 sequence w 2 nucls"), b"AA---"),
            record!("D3", Some("D3 sequence w 1 nucl "), b"---A-"),
            record!("E4", Some("E4 sequence w 3 nucls"), b"-A-AA"),
        ]
        .into_iter()
        .filter(|rec| ids.contains(&rec.id()))
        .collect(),
    )
}

#[cfg(test)]
fn test_tree() -> Tree {
    tree!("((A0:1.0, B1:1.0) I5:1.0,(C2:1.0,(D3:1.0, E4:1.0) I6:1.0) I7:1.0) I8:1.0;")
}

#[cfg(test)]
fn maps() -> (InternalAlignments, SeqMaps) {
    let aligned_seqs = test_alignment(&["A0", "B1", "C2", "D3", "E4"]);
    (
        InternalAlignments::from([
            (I(0), PA::new(align!(b"01234"), align!(b"01-23"))),
            (I(1), PA::new(align!(b"01234"), align!(b"---0-"))),
            (I(4), PA::new(align!(b"01--"), align!(b"-012"))),
            (I(6), PA::new(align!(b"-0-"), align!(b"012"))),
        ]),
        SeqMaps::from([
            (L(2), align!(aligned_seqs.s[0].seq())),
            (L(3), align!(aligned_seqs.s[1].seq())),
            (L(5), align!(aligned_seqs.s[2].seq())),
            (L(7), align!(aligned_seqs.s[3].seq())),
            (L(8), align!(aligned_seqs.s[4].seq())),
        ]),
    )
}

#[test]
fn sequences_from_aligned() {
    let seqs = vec![
        record!("A0", Some("A0 sequence"), b"AAAAAA"),
        record!("B1", Some("B1 sequence"), b"---A-A"),
        record!("C2", Some("C2 sequence"), b"AA---A"),
        record!("D3", Some("D3 sequence"), b"---A-A"),
        record!("E4", Some("E4 sequence"), b"-A-AAA"),
    ];
    let sequences = Sequences::new(seqs.clone());
    assert_eq!(sequences.len(), 5);
    assert!(!sequences.is_empty());
    assert!(sequences.aligned);
    for (i, rec) in seqs.iter().enumerate() {
        assert_eq!(sequences.record(i), rec);
    }
}

#[test]
fn sequences_from_unaligned() {
    let seqs = vec![
        record!("A0", Some("A0 sequence"), b"AAAAAA"),
        record!("B1", Some("B1 sequence"), b"AA"),
        record!("C2", Some("C2 sequence"), b"AAA"),
        record!("D3", Some("D3 sequence"), b"AA"),
        record!("E4", Some("E4 sequence"), b"AAAA"),
    ];
    let sequences = Sequences::new(seqs.clone());
    assert_eq!(sequences.len(), 5);
    assert!(!sequences.is_empty());
    assert!(!sequences.aligned);
    for (i, rec) in seqs.iter().enumerate() {
        assert_eq!(sequences.record(i), rec);
    }
}

#[test]
fn sequences_from_empty() {
    let sequences = Sequences::new(vec![]);
    assert_eq!(sequences.len(), 0);
    assert!(sequences.is_empty());
    assert!(sequences.aligned);
}

#[test]
fn sequences_with_alphabet() {
    let records = vec![
        record!("A0", Some("A0 sequence"), b"AAAAAA"),
        record!("B1", Some("B1 sequence"), b"---A-A"),
        record!("C2", Some("C2 sequence"), b"AA---A"),
        record!("D3", Some("D3 sequence"), b"---A-A"),
        record!("E4", Some("E4 sequence"), b"-A-AAA"),
    ];

    let dna_seqs = Sequences::with_alphabet(records.clone(), dna_alphabet());
    assert_eq!(dna_seqs.alphabet().symbols(), NUCLEOTIDES);
    assert_ne!(dna_seqs.alphabet().symbols(), AMINOACIDS);
    assert_eq!(*dna_seqs.alphabet(), dna_alphabet());

    let protein_seqs = Sequences::with_alphabet(records.clone(), protein_alphabet());
    assert_eq!(protein_seqs.alphabet().symbols(), AMINOACIDS);
    assert_ne!(protein_seqs.alphabet().symbols(), NUCLEOTIDES);
    assert_eq!(*protein_seqs.alphabet(), protein_alphabet());
}

#[test]
fn sequences_into_gapless() {
    // arrange
    let expected_seqs = Sequences::new(vec![
        record!("A0", Some("A0 sequence"), b"AAAAAA"),
        record!("B1", Some("B1 sequence"), b"AA"),
        record!("C2", Some("C2 sequence"), b"AAA"),
        record!("D3", Some("D3 sequence"), b"AA"),
        record!("E4", Some("E4 sequence"), b"AAAA"),
    ]);

    // act
    let gapless_seqs = Sequences::new(vec![
        record!("A0", Some("A0 sequence"), b"AAAAAA"),
        record!("B1", Some("B1 sequence"), b"---A-A"),
        record!("C2", Some("C2 sequence"), b"AA---A"),
        record!("D3", Some("D3 sequence"), b"---A-A"),
        record!("E4", Some("E4 sequence"), b"-A-AAA"),
    ])
    .into_gapless();

    // assert
    assert_eq!(gapless_seqs.len(), 5);
    assert!(!gapless_seqs.is_empty());
    assert!(!gapless_seqs.aligned);
    assert_eq!(gapless_seqs, expected_seqs);
}

#[test]
fn test_try_record_by_id() {
    let sequences = Sequences::new(vec![
        record!("A0", Some("A0 sequence"), b"AAAAAA"),
        record!("B1", Some("B1 sequence"), b"---A-A"),
    ]);
    let rec = sequences.try_record_by_id("A0").unwrap();
    assert_eq!(rec.id(), "A0");
    assert_eq!(rec.seq(), b"AAAAAA");

    let err = sequences.try_record_by_id("ZZ");
    assert!(err.is_err());
    assert!(err
        .unwrap_err()
        .to_string()
        .contains("Sequence with id ZZ not found"));
}

#[test]
fn build_from_aligned_sequences() {
    let tree = test_tree();
    let aligned_seqs = test_alignment(&["A0", "B1", "C2", "D3", "E4"]);
    let unaligned_seqs = aligned_seqs.into_gapless();
    let (node_map, leaf_map) = maps();
    let msa = MSA::from_aligned(aligned_seqs.clone(), &tree).unwrap();

    assert_eq!(*msa.internal_alignments(), node_map);
    assert_eq!(msa.leaf_maps, leaf_map);
    assert_eq!(msa.seqs, unaligned_seqs);
    assert_eq!(msa.len(), 5);
    assert_eq!(
        PhyloInfo { msa, tree }.compile_alignment(None).unwrap(),
        aligned_seqs
    );
}

#[test]
fn fail_from_unaligned_sequences() {
    let seqs = Sequences::new(vec![
        record!("A0", Some("A0 sequence"), b"AAAAAA"),
        record!("B1", Some("B1 sequence"), b"AA"),
        record!("C2", Some("C2 sequence"), b"AAA"),
        record!("D3", Some("D3 sequence"), b"AA"),
        record!("E4", Some("E4 sequence"), b"AAAA"),
    ]);
    let tree = test_tree();
    let msa = MSA::from_aligned(seqs, &tree);
    assert!(msa.is_err());
}

#[test]
fn compile_msa_root() {
    let tree = test_tree();
    let aligned_seqs = test_alignment(
        &["A0", "B1", "C2", "D3", "E4"]
            .into_iter()
            .choose_multiple(&mut thread_rng(), 5),
    );
    let msa = MSA::from_aligned(aligned_seqs.clone(), &tree).unwrap();
    assert_eq!(
        PhyloInfo { msa, tree }.compile_alignment(None).unwrap(),
        aligned_seqs
    );
}

#[test]
fn compile_msa_int1() {
    let tree = test_tree();
    let aligned_seqs = test_alignment(&["A0", "B1", "C2", "D3", "E4"]);
    let msa = MSA::from_aligned(aligned_seqs, &tree).unwrap();
    let node_idx = tree.idx("I5");
    assert_eq!(
        PhyloInfo { msa, tree }
            .compile_alignment(Some(&node_idx))
            .unwrap(),
        test_alignment(&["A0", "B1"]),
    );
}

#[test]
fn compile_msa_int2() {
    let tree = test_tree();
    let aligned_seqs = test_alignment(&["A0", "B1", "C2", "D3", "E4"]);
    let msa = MSA::from_aligned(aligned_seqs, &tree).unwrap();
    let d3 = test_alignment(&["D3"]).s.pop().unwrap();
    let e4 = test_alignment(&["E4"]).s.pop().unwrap();
    let node_idx = tree.idx("I6");
    let data = Sequences::new(vec![
        record!(d3.id(), d3.desc(), b"-A-"),
        record!(e4.id(), e4.desc(), b"AAA"),
    ]);
    assert_eq!(
        PhyloInfo { msa, tree }
            .compile_alignment(Some(&node_idx))
            .unwrap(),
        data
    );
}

#[test]
fn compile_msa_leaf() {
    let tree = test_tree();
    let aligned_seqs = test_alignment(&["A0", "B1", "C2", "D3", "E4"]);
    let unaligned_seqs = aligned_seqs.clone().into_gapless();
    let msa = MSA::from_aligned(aligned_seqs.clone(), &tree).unwrap();
    let phylo_info = PhyloInfo { msa, tree };
    for leaf_id in phylo_info.tree.leaf_ids() {
        assert_eq!(
            phylo_info
                .compile_alignment(Some(&phylo_info.tree.idx(&leaf_id)))
                .unwrap(),
            Sequences::new(vec![unaligned_seqs.record_by_id(&leaf_id).clone()])
        );
    }
}

#[test]
fn input_msa_empty_col() {
    let tree = test_tree();
<<<<<<< HEAD
    let sequences =
        Sequences::new(read_sequences(&PathBuf::from("./data/sequences_empty_col.fasta")).unwrap());
    let msa = MSA::from_aligned(sequences, &tree).unwrap();
=======
    let sequences = Sequences::new(read_sequences("./data/sequences_empty_col.fasta").unwrap());
    let msa = Alignment::from_aligned(sequences, &tree).unwrap();
>>>>>>> 3ab94eff
    assert_eq!(msa.len(), 40 - 1);
    assert_eq!(msa.seq_count(), 5);
}

#[test]
fn display_sequences() {
    let sequences = Sequences::new(read_sequences("./data/sequences_DNA1.fasta").unwrap());
    let s = format!("{sequences}");
    let mut lines = s.lines().collect::<Vec<_>>();
    lines.sort();
    assert_eq!(lines.len(), 8);

    let s = std::fs::read_to_string("./data/sequences_DNA1.fasta").unwrap();
    let mut true_lines = s.lines().collect::<Vec<_>>();
    true_lines.sort();
    assert_eq!(lines, true_lines);
}

#[test]
fn display_unaligned_sequences() {
    let sequences =
        Sequences::new(read_sequences("./data/sequences_DNA2_unaligned.fasta").unwrap());
    let s = format!("{sequences}");
    let mut lines = s.lines().collect::<Vec<_>>();
    lines.sort();
    assert_eq!(lines.len(), 8);

    let s = std::fs::read_to_string("./data/sequences_DNA2_unaligned.fasta").unwrap();
    let mut true_lines = s.lines().collect::<Vec<_>>();
    true_lines.sort();
    assert_eq!(lines, true_lines);
}

#[test]
fn fmt_alignment() {
    // arrange
    let tree = tree!("(C:0.06465432,D:27.43128366,(A:0.00000001,B:0.00000001):0.08716381);");
    let sequences =
        Sequences::new(read_sequences(&PathBuf::from("./data/sequences_DNA1.fasta")).unwrap());
    let msa = MSA::from_aligned(sequences, &tree).unwrap();
    let true_content = std::fs::read_to_string("./data/sequences_DNA1.fasta").unwrap();
    let mut true_lines = true_content.lines().collect::<Vec<_>>();
    true_lines.sort();

    // act
    let s = format!("{msa}");

    // assert
    let mut lines = s.lines().collect::<Vec<_>>();
    lines.sort();
    assert_eq!(lines.len(), 8);
    assert_eq!(lines, true_lines);
}

#[test]
fn display_alignment() {
    let tree = tree!("(C:0.06465432,D:27.43128366,(A:0.00000001,B:0.00000001):0.08716381);");
<<<<<<< HEAD
    let sequences =
        Sequences::new(read_sequences(&PathBuf::from("./data/sequences_DNA1.fasta")).unwrap());
    let msa = MSA::from_aligned(sequences, &tree).unwrap();
=======
    let sequences = Sequences::new(read_sequences("./data/sequences_DNA1.fasta").unwrap());
    let msa = Alignment::from_aligned(sequences, &tree).unwrap();
>>>>>>> 3ab94eff

    let s = format!("{msa}");
    let mut lines = s.lines().collect::<Vec<_>>();
    lines.sort();
    assert_eq!(lines.len(), 8);

    let s = std::fs::read_to_string("./data/sequences_DNA1.fasta").unwrap();
    let mut true_lines = s.lines().collect::<Vec<_>>();
    true_lines.sort();

    assert_eq!(lines, true_lines);
}

#[test]
fn display_ancestral_alignment() {
    // arrange
    let tree = tree!("((C:0.1,D:0.2)I01:0.3,(A:0.4,B:0.5)I02:0.6)Root;");
    let sequences = Sequences::new(
        read_sequences(&PathBuf::from("./data/sequences_DNA1_with_ancestors.fasta")).unwrap(),
    );
    let msa = MASA::from_aligned_with_ancestral(sequences, &tree).unwrap();
    let true_lines = std::fs::read_to_string("./data/sequences_DNA1_with_ancestors.fasta").unwrap();
    let mut true_lines = true_lines.lines().collect::<Vec<_>>();
    true_lines.sort();

    // act
    let lines = format!("{msa}");

    // assert
    let mut lines = lines.lines().collect::<Vec<_>>();
    lines.sort();
    assert_eq!(lines.len(), 14);
    assert_eq!(lines, true_lines);
}

#[test]
fn masa_compile_root() {
    // arrange
    let tree = tree!("(C:0.06465432,D:27.43128366,(A:0.00000001,B:0.00000001):0.08716381);");
    let sequences =
        Sequences::new(read_sequences(&PathBuf::from("./data/sequences_DNA1.fasta")).unwrap());
    let masa = MASA::from_aligned(sequences.clone(), &tree).unwrap();
    let phylo_info = PhyloInfo { msa: masa, tree };

    // act
    let compiled = phylo_info.compile_alignment(None).unwrap();

    // assert
    assert_eq!(compiled, sequences);
}

#[test]
fn masa_compile_subroot() {
    // arrange
    let tree = tree!("(C:0.06465432,D:27.43128366,(A:0.00000001,B:0.00000001):0.08716381);");
    let sequences =
        Sequences::new(read_sequences(&PathBuf::from("./data/sequences_DNA1.fasta")).unwrap());
    let masa = MASA::from_aligned(sequences.clone(), &tree).unwrap();
    let subroot_id = "C";
    let mut true_compiled = Sequences::new(
        sequences
            .iter()
            .filter(|f| f.id() == subroot_id)
            .cloned()
            .collect(),
    );
    true_compiled.remove_gap_cols();
    let phylo_info = PhyloInfo { msa: masa, tree };

    // act
    let compiled = phylo_info
        .compile_alignment(Some(&phylo_info.tree.idx(subroot_id)))
        .unwrap();

    // assert
    assert_eq!(compiled, true_compiled);
}

#[test]
fn removing_gap_cols() {
    let mut seqs = Sequences::new(vec![
        record!("A0", Some("A0 sequence"), b"AAAAAA"),
        record!("B1", Some("B1 sequence"), b"---A-A"),
        record!("C2", Some("C2 sequence"), b"AA---A"),
        record!("D3", Some("D3 sequence"), b"---A-A"),
        record!("E4", Some("E4 sequence"), b"-A-AAA"),
    ]);
    seqs.remove_gap_cols();
    assert_eq!(seqs.len(), 5);
    for seq in seqs.iter() {
        assert_eq!(seq.seq().len(), 6);
    }

    let mut seqs2 = Sequences::new(vec![
        record!("A0", Some("A0 sequence"), b"-AAA-AA-A"),
        record!("B1", Some("B1 sequence"), b"-----A--A"),
        record!("C2", Some("C2 sequence"), b"-AA-----A"),
        record!("D3", Some("D3 sequence"), b"-----A--A"),
        record!("E4", Some("E4 sequence"), b"--A--AA-A"),
    ]);
    for seq in seqs2.iter() {
        assert_eq!(seq.seq().len(), 9);
    }

    seqs2.remove_gap_cols();
    assert_eq!(seqs2.len(), 5);
    for seq in seqs2.iter() {
        assert_eq!(seq.seq().len(), 6);
    }
    assert_eq!(seqs, seqs2)
}

#[test]
#[should_panic]
fn removing_gap_cols_on_unaligned() {
    let mut seqs = Sequences::new(vec![
        record!("A0", None, b"AAAAAA"),
        record!("B1", None, b"AA"),
        record!("C2", None, b"AAA"),
        record!("D3", None, b"AA"),
        record!("E4", None, b"AAAA"),
    ]);
    seqs.remove_gap_cols();
}<|MERGE_RESOLUTION|>--- conflicted
+++ resolved
@@ -1,14 +1,8 @@
 use rand::seq::IteratorRandom;
 use rand::thread_rng;
 
-use crate::alignment::{
-<<<<<<< HEAD
-    sequences::Sequences, InternalAlignments, PairwiseAlignment as PA, SeqMaps,
-=======
-    Alignment, InternalMapping, LeafMapping, PairwiseAlignment as PA, Sequences,
->>>>>>> 3ab94eff
-};
 use crate::alignment::{Alignment, AncestralAlignment, MASA, MSA};
+use crate::alignment::{InternalAlignments, PairwiseAlignment as PA, SeqMaps, Sequences};
 use crate::alphabets::{dna_alphabet, protein_alphabet, AMINOACIDS, NUCLEOTIDES};
 use crate::io::read_sequences;
 use crate::phylo_info::PhyloInfo;
@@ -271,14 +265,8 @@
 #[test]
 fn input_msa_empty_col() {
     let tree = test_tree();
-<<<<<<< HEAD
-    let sequences =
-        Sequences::new(read_sequences(&PathBuf::from("./data/sequences_empty_col.fasta")).unwrap());
+    let sequences = Sequences::new(read_sequences("./data/sequences_empty_col.fasta").unwrap());
     let msa = MSA::from_aligned(sequences, &tree).unwrap();
-=======
-    let sequences = Sequences::new(read_sequences("./data/sequences_empty_col.fasta").unwrap());
-    let msa = Alignment::from_aligned(sequences, &tree).unwrap();
->>>>>>> 3ab94eff
     assert_eq!(msa.len(), 40 - 1);
     assert_eq!(msa.seq_count(), 5);
 }
@@ -316,8 +304,7 @@
 fn fmt_alignment() {
     // arrange
     let tree = tree!("(C:0.06465432,D:27.43128366,(A:0.00000001,B:0.00000001):0.08716381);");
-    let sequences =
-        Sequences::new(read_sequences(&PathBuf::from("./data/sequences_DNA1.fasta")).unwrap());
+    let sequences = Sequences::new(read_sequences("./data/sequences_DNA1.fasta").unwrap());
     let msa = MSA::from_aligned(sequences, &tree).unwrap();
     let true_content = std::fs::read_to_string("./data/sequences_DNA1.fasta").unwrap();
     let mut true_lines = true_content.lines().collect::<Vec<_>>();
@@ -336,14 +323,8 @@
 #[test]
 fn display_alignment() {
     let tree = tree!("(C:0.06465432,D:27.43128366,(A:0.00000001,B:0.00000001):0.08716381);");
-<<<<<<< HEAD
-    let sequences =
-        Sequences::new(read_sequences(&PathBuf::from("./data/sequences_DNA1.fasta")).unwrap());
+    let sequences = Sequences::new(read_sequences("./data/sequences_DNA1.fasta").unwrap());
     let msa = MSA::from_aligned(sequences, &tree).unwrap();
-=======
-    let sequences = Sequences::new(read_sequences("./data/sequences_DNA1.fasta").unwrap());
-    let msa = Alignment::from_aligned(sequences, &tree).unwrap();
->>>>>>> 3ab94eff
 
     let s = format!("{msa}");
     let mut lines = s.lines().collect::<Vec<_>>();
@@ -361,9 +342,8 @@
 fn display_ancestral_alignment() {
     // arrange
     let tree = tree!("((C:0.1,D:0.2)I01:0.3,(A:0.4,B:0.5)I02:0.6)Root;");
-    let sequences = Sequences::new(
-        read_sequences(&PathBuf::from("./data/sequences_DNA1_with_ancestors.fasta")).unwrap(),
-    );
+    let sequences =
+        Sequences::new(read_sequences("./data/sequences_DNA1_with_ancestors.fasta").unwrap());
     let msa = MASA::from_aligned_with_ancestral(sequences, &tree).unwrap();
     let true_lines = std::fs::read_to_string("./data/sequences_DNA1_with_ancestors.fasta").unwrap();
     let mut true_lines = true_lines.lines().collect::<Vec<_>>();
@@ -383,8 +363,7 @@
 fn masa_compile_root() {
     // arrange
     let tree = tree!("(C:0.06465432,D:27.43128366,(A:0.00000001,B:0.00000001):0.08716381);");
-    let sequences =
-        Sequences::new(read_sequences(&PathBuf::from("./data/sequences_DNA1.fasta")).unwrap());
+    let sequences = Sequences::new(read_sequences("./data/sequences_DNA1.fasta").unwrap());
     let masa = MASA::from_aligned(sequences.clone(), &tree).unwrap();
     let phylo_info = PhyloInfo { msa: masa, tree };
 
@@ -399,8 +378,7 @@
 fn masa_compile_subroot() {
     // arrange
     let tree = tree!("(C:0.06465432,D:27.43128366,(A:0.00000001,B:0.00000001):0.08716381);");
-    let sequences =
-        Sequences::new(read_sequences(&PathBuf::from("./data/sequences_DNA1.fasta")).unwrap());
+    let sequences = Sequences::new(read_sequences("./data/sequences_DNA1.fasta").unwrap());
     let masa = MASA::from_aligned(sequences.clone(), &tree).unwrap();
     let subroot_id = "C";
     let mut true_compiled = Sequences::new(
