--- conflicted
+++ resolved
@@ -42,12 +42,7 @@
     pub(crate) c: C,
 }
 
-<<<<<<< HEAD
-impl<C: TreeSearchCost + Clone + Display> TopologyOptimiser<C> {
-=======
 impl<C: TreeSearchCost + Clone + Display + Send> TopologyOptimiser<C> {
-    // TODO: make tree search work under parsimony
->>>>>>> 5eeaf60c
     pub fn new(cost: C) -> Self {
         Self {
             predicate: TopologyOptimiserPredicate::GtEpsilon(1e-3),
