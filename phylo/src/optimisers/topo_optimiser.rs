use std::fmt::Display;
use std::num::NonZeroUsize;

use log::{debug, info};

use crate::likelihood::TreeSearchCost;
use crate::optimisers::{BranchOptimiser, PhyloOptimisationResult};
use crate::pip_model::PIPCost;
use crate::substitution_models::QMatrix;
use crate::tree::Tree;
use crate::Result;

#[derive(Debug, Clone, Copy)]
pub enum TopologyOptimiserPredicate {
    GtEpsilon(f64),
    FixedIter(NonZeroUsize),
    // NOTE: use of `fn(..) -> ..` disallows closures that capture any
    // surrounding variables, for that we would need to allow Boxed Fn
    // trait objects (or introduce a generic parameter which might get tedious)
    Custom(fn(usize, f64) -> bool),
}

impl TopologyOptimiserPredicate {
    fn test(&self, iteration: usize, delta: f64) -> bool {
        use TopologyOptimiserPredicate::*;
        match *self {
            GtEpsilon(min_delta) => delta > min_delta,
            FixedIter(max) => max.get() > iteration,
            Custom(pred) => pred(iteration, delta),
        }
    }
    pub fn gt_epsilon(epsilon: f64) -> Self {
        Self::GtEpsilon(epsilon)
    }
    pub fn fixed_iter(num: NonZeroUsize) -> Self {
        Self::FixedIter(num)
    }
    pub fn custom(pred: fn(usize, f64) -> bool) -> Self {
        Self::Custom(pred)
    }
}

// TODO: MERBUG fix this in thesis
pub(crate) fn max_regrafts_for_tree(tree: &Tree) -> usize {
    tree.nodes.len() - 4
}

mod storage {
    use rayon::iter::ParallelIterator;
    use rayon::slice::ParallelSliceMut;

    use crate::likelihood::TreeSearchCost;
    use crate::optimisers::max_regrafts_for_tree;
    use crate::pip_model::PIPCost;
    use crate::substitution_models::QMatrix;
    use crate::util::mem::boxed::BoxSlice;
    use std::fmt::Display;
    use std::mem::MaybeUninit;
    use std::num::NonZero;
    use std::ops::DerefMut;
    use std::panic;
    use std::ptr::NonNull;
    pub struct TopologyOptimiserStorage<C: TreeSearchCost + Display + Clone + Send> {
        cost_fns: Box<[C]>,
        // safety: don't read/write the value, possible race condition
        buf_base: Option<NonNull<[f64]>>,
        valid_mut_cost_fns: usize,
    }

    impl<C: TreeSearchCost + Display + Clone + Send> TopologyOptimiserStorage<C> {
        pub fn new_basic(base_cost_fn: C) -> Self {
            let total_cost_fns = super::max_regrafts_for_tree(base_cost_fn.tree()) + 1;
            Self {
                buf_base: None,
                cost_fns: vec![base_cost_fn; total_cost_fns].into_boxed_slice(),
                valid_mut_cost_fns: total_cost_fns - 1,
            }
        }
        pub fn base_cost_fn(&self) -> &C {
            self.cost_fns.first().expect("always at least one cost fn")
        }
        pub fn base_cost_fn_mut(&mut self) -> &mut C {
            self.valid_mut_cost_fns = 0;
            self.cost_fns
                .first_mut()
                .expect("always at least one cost fn")
        }
        pub fn cost_fns_mut(&mut self) -> &mut [C] {
            assert!(self.valid_mut_cost_fns == self.cost_fns.len());
            self.valid_mut_cost_fns = 0;
            &mut self.cost_fns[1..]
        }
        pub fn cost_fns_mut_up_to_excluding(&mut self, to: usize) -> &mut [C] {
            assert!(self.valid_mut_cost_fns >= to);
            self.valid_mut_cost_fns = 0;
            &mut self.cost_fns[1..to + 1]
        }

        // NOTE: could be optimized by clearing buf once and then simply
        // clearing all *valid flags individually
        pub fn set_cost_fns_to_base_upto_excluding(&mut self, to: usize) {
            assert!(to < self.cost_fns.len());
            if self.valid_mut_cost_fns >= to {
                return;
            }
            self.valid_mut_cost_fns = to;
            let n_cost_fns = self.cost_fns.len();
            if let Some(mut buf_base) = self.buf_base {
                let single_len = buf_base.len() / n_cost_fns;

                let buf_slice = unsafe { buf_base.as_mut() };

                let (ref base, mut_cost_fns) = buf_slice.split_at_mut(single_len);

<<<<<<< HEAD
                let mut par_copy = mut_cost_fns[..single_len * to].par_chunks_exact_mut(single_len);
                assert_eq!(par_copy.remainder().len(), 0);
                par_copy.for_each(|cost_fn_buf| cost_fn_buf.copy_from_slice(base));
=======
                let n_copy_threads = 10usize;
                let cost_fns_to_copy_per_thread = to.div_ceil(n_copy_threads);

                // let cost_fns_to_copy_per_thread = 4usize;
                mut_cost_fns[..single_len * to]
                    .par_chunks_mut(cost_fns_to_copy_per_thread * single_len)
                    .for_each(|multiple_costfn_buf| {
                        let n_copies = multiple_costfn_buf.len() / single_len;
                        debug_assert_eq!(multiple_costfn_buf.len() % single_len, 0);

                        for i in 0..n_copies {
                            multiple_costfn_buf[i * single_len..(i + 1) * single_len]
                                .copy_from_slice(base);
                        }
                    });
>>>>>>> 231ce6f4
            }
            let [ref base, others @ ..] = self.cost_fns.deref_mut() else {
                panic!("always at least one cost function in storage")
            };
            others[..to]
                .iter_mut()
                .for_each(|cost_fn| cost_fn.clone_from_smart(base));
        }
        pub fn set_base_cost_fn_to(&mut self, new_base: &C) {
            self.valid_mut_cost_fns = 0;
            self.base_cost_fn_mut().clone_from(new_base);
        }
    }

    impl<C: TreeSearchCost + Display + Clone + Send> Drop for TopologyOptimiserStorage<C> {
        fn drop(&mut self) {
            if let Some(mut owned_buf_ptr) = self.buf_base {
                drop(unsafe { BoxSlice::from_raw(owned_buf_ptr.as_mut()) });
            }
        }
    }

    impl<Q: QMatrix> TopologyOptimiserStorage<PIPCost<Q>> {
        pub fn new_inplace(cost_fn: &PIPCost<Q>) -> Self {
            let single_dimensions = cost_fn.cache_dimensions();
            let total_cost_fns = max_regrafts_for_tree(cost_fn.tree()) + 1;
            let total_padded_len = total_cost_fns * single_dimensions.total_len_f64_padded();

            // safety: gets dealloc with BoxSlice in Drop
            let buf = unsafe {
                BoxSlice::alloc_slice_uninit(NonZero::try_from(total_padded_len).unwrap()).leak()
            };
            let buf_base = NonNull::new(buf).unwrap();

            let mut ranges = Vec::with_capacity(total_cost_fns);
            let mut buf_mut = buf;
            for _ in 0..total_cost_fns {
                let (sub_slice, rest) =
                    buf_mut.split_at_mut(single_dimensions.total_len_f64_padded());
                ranges.push(sub_slice);
                buf_mut = rest;
            }
            assert_eq!(buf_mut.len(), 0);

            // safety: we manually drop the full buf
            let ranges = unsafe {
                std::mem::transmute::<
                    &mut [&mut [MaybeUninit<f64>]],
                    &mut [&'static mut [MaybeUninit<f64>]],
                >(ranges.as_mut_slice())
            };

            Self {
                valid_mut_cost_fns: total_cost_fns - 1,
                cost_fns: ranges
                    .iter_mut()
                    .map(|sub_slice| cost_fn.clone_with_cache_in(sub_slice))
                    .collect(),
                // safety: after initialization of all sub_slices
                buf_base: unsafe {
                    Some(std::mem::transmute::<
                        NonNull<[MaybeUninit<f64>]>,
                        NonNull<[f64]>,
                    >(buf_base))
                },
            }
        }
    }
}
pub use storage::TopologyOptimiserStorage;

use super::PhyloOptimisationResultStats;

pub struct TopologyOptimiser<C: TreeSearchCost + Display + Clone + Send> {
    pub(crate) predicate: TopologyOptimiserPredicate,
    pub(crate) storage: TopologyOptimiserStorage<C>,
}
impl<Q: QMatrix> TopologyOptimiser<PIPCost<Q>> {
    pub fn set_base_cost_fn_to(&mut self, new_base: &PIPCost<Q>) {
        self.storage.set_base_cost_fn_to(new_base);
    }
    pub fn new_with_pred_inplace(cost: &PIPCost<Q>, predicate: TopologyOptimiserPredicate) -> Self {
        Self {
            predicate,
            storage: TopologyOptimiserStorage::new_inplace(cost),
        }
    }
<<<<<<< HEAD
=======
    pub fn new_inplace(cost: &PIPCost<Q>) -> Self {
        Self::new_with_pred_inplace(cost, TopologyOptimiserPredicate::GtEpsilon(1e-3))
    }
>>>>>>> 231ce6f4
}

impl<C: TreeSearchCost + Clone + Display + Send> TopologyOptimiser<C> {
    pub fn new(cost: C) -> Self {
        Self::new_with_pred(cost, TopologyOptimiserPredicate::GtEpsilon(1e-3))
    }
    pub fn new_with_pred(cost: C, predicate: TopologyOptimiserPredicate) -> Self {
        Self {
            predicate,
            storage: TopologyOptimiserStorage::new_basic(cost),
        }
    }

    pub fn base_cost_fn(&self) -> &C {
        self.storage.base_cost_fn()
<<<<<<< HEAD
=======
    }
    pub fn base_cost_fn_mut(&mut self) -> &mut C {
        self.storage.base_cost_fn_mut()
>>>>>>> 231ce6f4
    }

    pub fn run(mut self) -> Result<PhyloOptimisationResult<C>> {
        let PhyloOptimisationResultStats {
            initial_cost,
            final_cost,
            iterations,
        } = self.run_mut()?;

        Ok(PhyloOptimisationResult {
            initial_cost,
            final_cost,
            iterations,
            cost: self.base_cost_fn().clone(),
        })
    }
    pub fn run_mut(&mut self) -> Result<PhyloOptimisationResultStats> {
        debug_assert!(self.storage.base_cost_fn().tree().len() > 3);

        info!("Optimising tree topology with SPRs.");
        let init_cost = self.storage.base_cost_fn().cost();
        let init_tree = self.storage.base_cost_fn().tree();

        info!("Initial cost: {}.", init_cost);
        debug!("Initial tree: \n{}", init_tree);
        let mut curr_cost = init_cost;
        let mut prev_cost = f64::NEG_INFINITY;
        let mut iterations = 0;

        let possible_prunes: Vec<_> = init_tree.find_possible_prune_locations().copied().collect();
        let current_prunes: Vec<_> = possible_prunes.iter().collect();
        cfg_if::cfg_if! {
        if #[cfg(not(feature = "deterministic"))] {
            let mut current_prunes = current_prunes;
            // TODO: decide on an explicit and consistent RNG to use throughout the project
            let rng = &mut rand::thread_rng();
        }
        }

        // The best move on this iteration might still be worse than the current tree, in which case
        // the search stops.
        // This means that curr_cost is always hugher than or equel to prev_cost.
        while self.predicate.test(iterations, curr_cost - prev_cost) {
            iterations += 1;
            info!("Iteration: {}, current cost: {}.", iterations, curr_cost);
            prev_cost = curr_cost;

            #[cfg(not(feature = "deterministic"))]
            {
                use rand::seq::SliceRandom;
                current_prunes.shuffle(rng);
            }

            curr_cost = spr::fold_improving_moves(&mut self.storage, curr_cost, &current_prunes)?;

            // Optimise branch lengths on current tree to match PhyML
            if self.storage.base_cost_fn().blen_optimisation() {
                self.storage.set_cost_fns_to_base_upto_excluding(1);
                let [branch_opt_cost] = self.storage.cost_fns_mut_up_to_excluding(1) else {
                    panic!("requesting one cost_fn returns one");
                };
                let o = BranchOptimiser::new(branch_opt_cost).run()?;
                if o.final_cost > curr_cost {
                    curr_cost = o.final_cost;
                    self.storage
                        .base_cost_fn_mut()
                        .update_tree(o.cost.tree().clone(), &[]);
                }
            }
            debug!(
                "Tree after iteration {}: \n{}",
                iterations,
                self.storage.base_cost_fn().tree()
            );
        }

        debug_assert_eq!(curr_cost, self.storage.base_cost_fn().cost());
        info!("Done optimising tree topology.");
        info!(
            "Final cost: {}, achieved in {} iteration(s).",
            curr_cost, iterations
        );
        Ok(PhyloOptimisationResultStats {
            initial_cost: init_cost,
            final_cost: curr_cost,
            iterations,
        })
    }
}

pub mod spr {
    use std::fmt::Display;

    use itertools::Itertools;
    use log::info;

    use crate::{
        likelihood::TreeSearchCost,
        optimisers::{RegraftOptimiser, RegraftOptimiserCacheStorageView},
        tree::NodeIdx,
        Result,
    };

    use super::TopologyOptimiserStorage;

    /// Iterates over `prune_locations` in order and applies the best (improving)
    /// SPR move for each pruneing location in place
    /// # Returns:
    /// - the new cost (or `base_cost` if no improvement was found)
    pub fn fold_improving_moves<C: TreeSearchCost + Display + Clone + Send>(
        storage: &mut TopologyOptimiserStorage<C>,
        base_cost: f64,
        prune_locations: &[&NodeIdx],
    ) -> Result<f64> {
        debug_assert!(
            {
                let correct_prune_locations = storage
                    .base_cost_fn()
                    .tree()
                    .find_possible_prune_locations()
                    .collect_vec();
                prune_locations
                    .iter()
                    .all(|prune_location| correct_prune_locations.contains(prune_location))
            },
            "all prune locations must be contained in the tree and valid"
        );

        prune_locations
            .iter()
            .copied()
            .try_fold(base_cost, |base_cost, prune| -> Result<_> {
                let mut regraft_optimiser = RegraftOptimiser::new_with_storage(
                    prune,
                    RegraftOptimiserCacheStorageView::new(storage),
                );

                let Some(best_regraft_info) =
                    regraft_optimiser.find_max_cost_regraft_for_prune(base_cost)?
                else {
                    return Ok(base_cost);
                };

                let (best_cost, best_regraft, best_tree) = (
                    best_regraft_info.cost(),
                    best_regraft_info.regraft(),
                    best_regraft_info.into_tree(),
                );

                let new_cost = if best_cost > base_cost {
                    storage
                        .base_cost_fn_mut()
                        .update_tree(best_tree, &[*prune, best_regraft]);
                    info!(
                        "    Regrafted to {:?}, new cost {}.",
                        best_regraft, best_cost
                    );
                    best_cost
                } else {
                    info!("    No improvement, best cost {}.", best_cost);
                    base_cost
                };

                Ok(new_cost)
            })
    }
}<|MERGE_RESOLUTION|>--- conflicted
+++ resolved
@@ -112,15 +112,11 @@
 
                 let (ref base, mut_cost_fns) = buf_slice.split_at_mut(single_len);
 
-<<<<<<< HEAD
-                let mut par_copy = mut_cost_fns[..single_len * to].par_chunks_exact_mut(single_len);
-                assert_eq!(par_copy.remainder().len(), 0);
-                par_copy.for_each(|cost_fn_buf| cost_fn_buf.copy_from_slice(base));
-=======
-                let n_copy_threads = 10usize;
+                // guesstimate pulled straight from where the sun dont shine
+                let n_copy_threads = 14usize;
                 let cost_fns_to_copy_per_thread = to.div_ceil(n_copy_threads);
 
-                // let cost_fns_to_copy_per_thread = 4usize;
+                // let cost_fns_to_copy_per_thread = 1usize;
                 mut_cost_fns[..single_len * to]
                     .par_chunks_mut(cost_fns_to_copy_per_thread * single_len)
                     .for_each(|multiple_costfn_buf| {
@@ -132,7 +128,6 @@
                                 .copy_from_slice(base);
                         }
                     });
->>>>>>> 231ce6f4
             }
             let [ref base, others @ ..] = self.cost_fns.deref_mut() else {
                 panic!("always at least one cost function in storage")
@@ -220,12 +215,9 @@
             storage: TopologyOptimiserStorage::new_inplace(cost),
         }
     }
-<<<<<<< HEAD
-=======
     pub fn new_inplace(cost: &PIPCost<Q>) -> Self {
         Self::new_with_pred_inplace(cost, TopologyOptimiserPredicate::GtEpsilon(1e-3))
     }
->>>>>>> 231ce6f4
 }
 
 impl<C: TreeSearchCost + Clone + Display + Send> TopologyOptimiser<C> {
@@ -241,12 +233,9 @@
 
     pub fn base_cost_fn(&self) -> &C {
         self.storage.base_cost_fn()
-<<<<<<< HEAD
-=======
     }
     pub fn base_cost_fn_mut(&mut self) -> &mut C {
         self.storage.base_cost_fn_mut()
->>>>>>> 231ce6f4
     }
 
     pub fn run(mut self) -> Result<PhyloOptimisationResult<C>> {
