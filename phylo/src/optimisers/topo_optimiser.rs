--- conflicted
+++ resolved
@@ -61,9 +61,6 @@
         }
     }
 
-<<<<<<< HEAD
-    pub fn run(mut self) -> Result<PhyloOptimisationResult<C, TM>> {
-=======
     /// Runs the topology optimisation algorithm on the given cost function.
     /// The algorithm will iterate until the predicate is satisfied.
     /// The cost function will be updated in place.
@@ -95,8 +92,7 @@
     /// assert_eq!(result.cost.tree().len(), 9); // The initial tree has 9 nodes, 5 leaves and 4 internal nodes.
     /// # Ok(()) }
     /// ```
-    pub fn run(mut self) -> Result<PhyloOptimisationResult<C>> {
->>>>>>> 3ab94eff
+    pub fn run(mut self) -> Result<PhyloOptimisationResult<C, TM>> {
         debug_assert!(self.c.tree().len() > 3);
 
         info!("Optimising tree topology with SPRs");
@@ -213,13 +209,8 @@
 
                 dirty_nodes.push(*move_location);
                 if best_cost > base_cost {
-<<<<<<< HEAD
                     cost_fn.update_tree(best_tree, &dirty_nodes);
-                    info!("    Moved tree, new cost {}.", best_cost);
-=======
-                    cost_fn.update_tree(best_tree, &[*prune, best_regraft]);
-                    info!("    Regrafted to {best_regraft:?}, new cost {best_cost}");
->>>>>>> 3ab94eff
+                    info!("    Moved tree, new cost {}", best_cost);
                     Ok(best_cost)
                 } else {
                     info!("    No improvement, best cost {best_cost}");
