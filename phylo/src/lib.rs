--- conflicted
+++ resolved
@@ -16,43 +16,6 @@
 
 pub(crate) mod test_macros;
 
-<<<<<<< HEAD
-type Result<T> = std::result::Result<T, Error>;
-=======
 type Result<T> = std::result::Result<T, Error>;
 
-#[allow(non_camel_case_types)]
-type f64_h = ordered_float::OrderedFloat<f64>;
-
-pub(crate) const MAX_BLEN: f64 = 1e5f64;
-
-pub struct Rounding {
-    pub round: bool,
-    pub digits: usize,
-}
-impl Rounding {
-    pub fn zero() -> Self {
-        Rounding {
-            round: true,
-            digits: 0,
-        }
-    }
-    pub fn four() -> Self {
-        Rounding {
-            round: true,
-            digits: 4,
-        }
-    }
-    pub fn none() -> Self {
-        Rounding {
-            round: false,
-            digits: 0,
-        }
-    }
-}
-
-#[cfg(test)]
-pub(crate) fn cmp_f64() -> impl Fn(&f64, &f64) -> std::cmp::Ordering {
-    |a, b| a.partial_cmp(b).unwrap()
-}
->>>>>>> 24ddbb15
+pub(crate) const MAX_BLEN: f64 = 1e5f64;