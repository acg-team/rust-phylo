use std::fmt::Display;

use anyhow::bail;
use approx::relative_eq;
use bio::alignment::distance::levenshtein;
use bio::io::fasta::Record;
use inc_stats::Percentiles;
use log::info;
use nalgebra::{max, DMatrix};
use rand::random;

use crate::tree::{
    nj_matrices::{Mat, NJMat},
    NodeIdx::{Internal as Int, Leaf},
};
use crate::{Result, Rounding};

mod nj_matrices;
pub mod tree_parser;

#[derive(Debug, PartialEq, Clone, Copy, PartialOrd, Eq, Ord, Hash)]
pub enum NodeIdx {
    Internal(usize),
    Leaf(usize),
}

impl Display for NodeIdx {
    fn fmt(&self, f: &mut std::fmt::Formatter<'_>) -> std::fmt::Result {
        match self {
            Int(idx) => write!(f, "internal node {}", idx),
            Leaf(idx) => write!(f, "leaf node {}", idx),
        }
    }
}

impl From<&NodeIdx> for usize {
    fn from(node_idx: &NodeIdx) -> usize {
        match node_idx {
            Int(idx) => *idx,
            Leaf(idx) => *idx,
        }
    }
}

#[derive(Debug, Clone)]
pub struct Node {
    pub idx: NodeIdx,
    pub parent: Option<NodeIdx>,
    pub children: Vec<NodeIdx>,
    pub blen: f64,
    pub id: String,
}

impl Display for Node {
    fn fmt(&self, f: &mut std::fmt::Formatter<'_>) -> std::fmt::Result {
        match self.idx {
            Int(idx) => write!(f, "Internal node {}", idx),
            Leaf(idx) => write!(f, "Leaf node {}", idx),
        }
    }
}

impl PartialEq for Node {
    fn eq(&self, other: &Self) -> bool {
        (self.idx == other.idx)
            && (self.parent == other.parent)
            && (self.children.iter().min() == other.children.iter().min())
            && (self.children.iter().max() == other.children.iter().max())
            && relative_eq!(self.blen, other.blen)
    }
}

impl Node {
    fn new_leaf(idx: usize, parent: Option<NodeIdx>, blen: f64, id: String) -> Self {
        Self {
            idx: Leaf(idx),
            parent,
            children: Vec::new(),
            blen,
            id,
        }
    }

    fn new_internal(
        idx: usize,
        parent: Option<NodeIdx>,
        children: Vec<NodeIdx>,
        blen: f64,
        id: String,
    ) -> Self {
        Self {
            idx: Int(idx),
            parent,
            children,
            blen,
            id,
        }
    }

    fn new_empty_internal(node_idx: usize) -> Self {
        Self::new_internal(node_idx, None, Vec::new(), 0.0, "".to_string())
    }

    fn add_parent(&mut self, parent_idx: &NodeIdx) {
        debug_assert!(matches!(parent_idx, Int(_)));
        self.parent = Some(*parent_idx);
    }
}

#[derive(Debug, Clone)]
pub struct Tree {
    pub root: NodeIdx,
    pub nodes: Vec<Node>,
    pub postorder: Vec<NodeIdx>,
    pub preorder: Vec<NodeIdx>,
    pub complete: bool,
    pub n: usize,
}

impl Tree {
    pub fn new(sequences: &[Record]) -> Result<Self> {
        let n = sequences.len();
        if n == 0 {
            bail!("No sequences provided, aborting.");
        }
        if n == 1 {
            Ok(Self {
                root: Leaf(0),
                postorder: vec![Leaf(0)],
                preorder: vec![Leaf(0)],
                nodes: vec![Node::new_leaf(0, None, 0.0, sequences[0].id().to_string())],
                complete: true,
                n: 1,
            })
        } else {
            Ok(Self {
                root: Int(2 * n - 2),
                postorder: Vec::new(),
                preorder: Vec::new(),
                nodes: (0..n)
                    .zip(sequences.iter().map(|seq| seq.id().to_string()))
                    .map(|(idx, id)| Node::new_leaf(idx, None, 0.0, id))
                    .collect(),
                complete: false,
                n,
            })
        }
    }

    pub fn to_newick(&self) -> String {
        format!("({});", self._to_newick(self.root))
    }

    fn _to_newick(&self, node_idx: NodeIdx) -> String {
        match node_idx {
            NodeIdx::Leaf(idx) => {
                let node = &self.nodes[idx];
                format!("{}:{}", node.id, node.blen)
            }
            NodeIdx::Internal(idx) => {
                let node = &self.nodes[idx];
                let children_newick: Vec<String> = node
                    .children
                    .iter()
                    .map(|&child_idx| self._to_newick(child_idx))
                    .collect();
                format!("({}){}:{}", children_newick.join(","), &node.id, node.blen)
            }
        }
    }

<<<<<<< HEAD
    pub fn get_node_id_string(&self, node_idx: &NodeIdx) -> String {
        let id = &self.nodes[usize::from(node_idx)].id;
=======
    pub fn node_id(&self, node_idx: &NodeIdx) -> String {
        let id = match node_idx {
            Int(idx) => &self.internals[*idx].id,
            Leaf(idx) => &self.leaves[*idx].id,
        };
>>>>>>> 6a9049be
        if id.is_empty() {
            String::new()
        } else {
            format!(" with id {}", id)
        }
    }

    pub(crate) fn add_parent(
        &mut self,
        parent_idx: usize,
        idx_i: &NodeIdx,
        idx_j: &NodeIdx,
        blen_i: f64,
        blen_j: f64,
    ) {
        self.nodes.push(Node::new_internal(
            parent_idx,
            None,
            vec![*idx_i, *idx_j],
            0.0,
            "".to_string(),
        ));
        self.add_parent_to_child(idx_i, &Int(parent_idx), blen_i);
        self.add_parent_to_child(idx_j, &Int(parent_idx), blen_j);
    }

    pub(crate) fn add_parent_to_child(&mut self, idx: &NodeIdx, parent_idx: &NodeIdx, blen: f64) {
        self.nodes[usize::from(idx)].add_parent(parent_idx);
        self.nodes[usize::from(idx)].blen = blen;
    }

    pub fn add_parent_to_child_no_blen(&mut self, idx: &NodeIdx, parent_idx: &NodeIdx) {
        self.nodes[usize::from(idx)].add_parent(parent_idx);
    }

    pub fn create_postorder(&mut self) {
        debug_assert!(self.complete);
        if self.postorder.is_empty() {
            let mut order = Vec::<NodeIdx>::with_capacity(self.nodes.len());
            let mut stack = Vec::<NodeIdx>::with_capacity(self.nodes.len());
            let mut cur_root = self.root;
            stack.push(cur_root);
            while !stack.is_empty() {
                cur_root = stack.pop().unwrap();
                order.push(cur_root);
                if let Int(idx) = cur_root {
                    stack.push(self.nodes[idx].children[0]);
                    stack.push(self.nodes[idx].children[1]);
                }
            }
            order.reverse();
            self.postorder = order;
        }
    }

    pub fn create_preorder(&mut self) {
        debug_assert!(self.complete);
        if self.preorder.is_empty() {
            self.preorder = self.preorder_subroot(self.root);
        }
    }

    pub fn preorder_subroot(&self, subroot_idx: NodeIdx) -> Vec<NodeIdx> {
        debug_assert!(self.complete);
        let mut order = Vec::<NodeIdx>::with_capacity(self.nodes.len());
        let mut stack = Vec::<NodeIdx>::with_capacity(self.nodes.len());
        let mut cur_root = subroot_idx;
        stack.push(cur_root);
        while !stack.is_empty() {
            cur_root = stack.pop().unwrap();
            order.push(cur_root);
            if let Int(idx) = cur_root {
                for child in self.nodes[idx].children.iter().rev() {
                    stack.push(*child);
                }
            }
        }
        order
    }

    pub fn leaf_ids(&self) -> Vec<String> {
        debug_assert!(self.complete);
        self.get_leaves()
            .iter()
            .map(|node| node.id.clone())
            .collect()
    }

    pub fn all_branch_lengths(&self) -> Vec<f64> {
        debug_assert!(self.complete);
        let lengths = self.nodes.iter().map(|n| n.blen).collect();
        info!("Branch lengths are: {:?}", lengths);
        lengths
    }

<<<<<<< HEAD
    pub fn get_idx_by_id(&self, id: &str) -> Result<usize> {
=======
    pub fn idx_by_id(&self, id: &str) -> Result<NodeIdx> {
>>>>>>> 6a9049be
        debug_assert!(self.complete);
        let idx = self.nodes.iter().position(|node| node.id == id);
        if let Some(idx) = idx {
            return Ok((&self.nodes[idx].idx).into());
        }
        bail!("No node with id {} found in the tree", id);
    }

    pub fn set_branch_length(&mut self, node_idx: &NodeIdx, blen: f64) {
        debug_assert!(blen >= 0.0);
        self.nodes[usize::from(node_idx)].blen = blen;
    }

    pub fn get_branch_length(&self, node_idx: &NodeIdx) -> f64 {
        self.nodes[usize::from(node_idx)].blen
    }

    pub fn get_leaves(&self) -> Vec<&Node> {
        debug_assert!(self.complete);
        self.nodes
            .iter()
            .filter(|&x| matches!(x.idx, Leaf(_)))
            .collect()
    }
}

pub fn percentiles(lengths: &[f64], categories: u32) -> Vec<f64> {
    percentiles_rounded(lengths, categories, &Rounding::none())
}

pub fn percentiles_rounded(lengths: &[f64], categories: u32, rounding: &Rounding) -> Vec<f64> {
    let lengths: Percentiles<f64> = lengths.iter().collect();
    let percentiles: Vec<f64> = (1..(categories + 1))
        .map(|cat| 1.0 / ((categories + 1) as f64) * (cat as f64))
        .collect();
    let mut values = lengths.percentiles(percentiles).unwrap().unwrap();
    if rounding.round {
        values.iter_mut().for_each(|len| {
            *len = (*len * (10.0_f64.powf(rounding.digits as f64))).round()
                / (10.0_f64.powf(rounding.digits as f64))
        });
    }
    values
}

// #[allow(dead_code)]
fn argmin_wo_diagonal(q: Mat, rng: fn(usize) -> usize) -> (usize, usize) {
    debug_assert!(!q.is_empty(), "The input matrix must not be empty.");
    debug_assert!(
        q.ncols() > 1 && q.nrows() > 1,
        "The input matrix should have more than 1 element."
    );
    let mut arg_min = vec![];
    let mut val_min = &f64::MAX;
    for i in 0..q.nrows() {
        for j in 0..i {
            let val = &q[(i, j)];
            if val < val_min {
                val_min = val;
                arg_min = vec![(i, j)];
            } else if val == val_min {
                arg_min.push((i, j));
            }
        }
    }
    arg_min[(rng)(arg_min.len())]
}

fn rng_len(l: usize) -> usize {
    random::<usize>() % l
}

fn build_nj_tree_w_rng_from_matrix(
    mut nj_data: NJMat,
    sequences: &[Record],
    rng: fn(usize) -> usize,
) -> Result<Tree> {
    let n = nj_data.distances.ncols();
    let mut tree = Tree::new(sequences)?;
    let root_idx = usize::from(&tree.root);
    for cur_idx in n..=root_idx {
        let q = nj_data.compute_nj_q();
        let (i, j) = argmin_wo_diagonal(q, rng);
        let idx_new = cur_idx;
        let (blen_i, blen_j) = nj_data.branch_lengths(i, j, cur_idx == root_idx);
        tree.add_parent(idx_new, &nj_data.idx[i], &nj_data.idx[j], blen_i, blen_j);
        nj_data = nj_data
            .add_merge_node(idx_new)
            .recompute_new_node_distances(i, j)
            .remove_merged_nodes(i, j);
    }
    tree.n = n;
    tree.complete = true;
    tree.create_postorder();
    tree.create_preorder();
    Ok(tree)
}

fn build_nj_tree_from_matrix(nj_data: NJMat, sequences: &[Record]) -> Result<Tree> {
    build_nj_tree_w_rng_from_matrix(nj_data, sequences, rng_len)
}

pub fn build_nj_tree(sequences: &[Record]) -> Result<Tree> {
    let nj_data = compute_distance_matrix(sequences);
    build_nj_tree_from_matrix(nj_data, sequences)
}

fn compute_distance_matrix(sequences: &[Record]) -> nj_matrices::NJMat {
    let nseqs = sequences.len();
    let mut distances = DMatrix::zeros(nseqs, nseqs);
    for i in 0..nseqs {
        for j in (i + 1)..nseqs {
            let lev_dist = levenshtein(sequences[i].seq(), sequences[j].seq()) as f64;
            let proportion_diff = f64::min(
                lev_dist / (max(sequences[i].seq().len(), sequences[j].seq().len()) as f64),
                0.75 - f64::EPSILON,
            );
            let corrected_dist = -3.0 / 4.0 * (1.0 - 4.0 / 3.0 * proportion_diff).ln();
            distances[(i, j)] = corrected_dist;
            distances[(j, i)] = corrected_dist;
        }
    }
    nj_matrices::NJMat {
        idx: (0..nseqs).map(NodeIdx::Leaf).collect(),
        distances,
    }
}

#[cfg(test)]
mod tree_tests;<|MERGE_RESOLUTION|>--- conflicted
+++ resolved
@@ -169,16 +169,8 @@
         }
     }
 
-<<<<<<< HEAD
-    pub fn get_node_id_string(&self, node_idx: &NodeIdx) -> String {
+    pub fn node_id(&self, node_idx: &NodeIdx) -> String {
         let id = &self.nodes[usize::from(node_idx)].id;
-=======
-    pub fn node_id(&self, node_idx: &NodeIdx) -> String {
-        let id = match node_idx {
-            Int(idx) => &self.internals[*idx].id,
-            Leaf(idx) => &self.leaves[*idx].id,
-        };
->>>>>>> 6a9049be
         if id.is_empty() {
             String::new()
         } else {
@@ -274,11 +266,7 @@
         lengths
     }
 
-<<<<<<< HEAD
-    pub fn get_idx_by_id(&self, id: &str) -> Result<usize> {
-=======
-    pub fn idx_by_id(&self, id: &str) -> Result<NodeIdx> {
->>>>>>> 6a9049be
+    pub fn idx_by_id(&self, id: &str) -> Result<usize> {
         debug_assert!(self.complete);
         let idx = self.nodes.iter().position(|node| node.id == id);
         if let Some(idx) = idx {
