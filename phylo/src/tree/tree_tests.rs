use std::fs::{self};
use std::iter::repeat;
use std::path::PathBuf;

use bio::io::fasta::Record;
use nalgebra::{dmatrix, DMatrix};
use pest::error::ErrorVariant;
use rand::Rng;

use crate::tree::nj_matrices::NJMat;
use crate::tree::tree_parser::{self, from_newick_string, ParsingError, Rule};
use crate::tree::{
    argmin_wo_diagonal, build_nj_tree_from_matrix, build_nj_tree_w_rng_from_matrix,
    compute_distance_matrix, percentiles, percentiles_rounded, Node, NodeIdx,
    NodeIdx::Internal as I, NodeIdx::Leaf as L, Tree,
};
use crate::{cmp_f64, Rounding};

#[cfg(test)]
fn setup_test_tree() -> Tree {
    let sequences = vec![
        Record::with_attrs("A0", None, b"AAAAA"),
        Record::with_attrs("B1", None, b"A"),
        Record::with_attrs("C2", None, b"AA"),
        Record::with_attrs("D3", None, b"A"),
        Record::with_attrs("E4", None, b"AAA"),
    ];
    let mut tree = Tree::new(&sequences).unwrap();
    tree.add_parent(5, &L(0), &L(1), 1.0, 1.0);
    tree.add_parent(6, &L(3), &L(4), 1.0, 1.0);
    tree.add_parent(7, &L(2), &I(6), 1.0, 1.0);
    tree.add_parent(8, &I(5), &I(7), 1.0, 1.0);

    tree.complete = true;
    tree.create_postorder();
    tree.create_preorder();
    tree
}

#[cfg(test)]
pub(crate) fn count_internals(tree: &Tree) -> usize {
    tree.nodes.iter().filter(|&x| matches!(x.idx, I(_))).count()
}

#[cfg(test)]
pub(crate) fn count_leaves(tree: &Tree) -> usize {
    tree.nodes.iter().filter(|&x| matches!(x.idx, L(_))).count()
}

#[test]
fn idx_by_id() {
    let tree = from_newick_string(&String::from(
        "(((A:1.0,B:1.0)E:2.0,C:1.0)F:1.0,D:1.0)G:2.0;",
    ))
    .unwrap()
    .pop()
    .unwrap();
    println!("{:?}", tree.nodes);
    let nodes = [
        ("A", L(3)),
        ("B", L(4)),
        ("C", L(5)),
        ("D", L(6)),
        ("E", I(2)),
        ("F", I(1)),
        ("G", I(0)),
    ];
    for (id, idx) in nodes.iter() {
<<<<<<< HEAD
        assert!(tree.get_idx_by_id(id).is_ok());
        assert_eq!(tree.get_idx_by_id(id).unwrap(), usize::from(idx));
=======
        assert!(tree.idx_by_id(id).is_ok());
        assert_eq!(tree.idx_by_id(id).unwrap(), *idx);
>>>>>>> 6a9049be
    }
    assert!(tree.idx_by_id("H").is_err());
}

#[test]
fn subroot_preorder() {
    let tree = setup_test_tree();
    assert_eq!(tree.preorder_subroot(I(5)), [I(5), L(0), L(1)]);
    assert_eq!(tree.preorder_subroot(I(6)), [I(6), L(3), L(4)]);
    assert_eq!(tree.preorder_subroot(I(7)), [I(7), L(2), I(6), L(3), L(4)]);
    assert_eq!(
        tree.preorder_subroot(I(8)),
        [I(8), I(5), L(0), L(1), I(7), L(2), I(6), L(3), L(4)]
    );
    assert_eq!(tree.preorder_subroot(I(8)), tree.preorder);
}

#[test]
fn postorder() {
    let tree = setup_test_tree();
    assert_eq!(
        tree.postorder,
        [L(0), L(1), I(5), L(2), L(3), L(4), I(6), I(7), I(8)]
    );
}

#[test]
fn tree_wo_sequences() {
    let tree = Tree::new(&[]);
    assert!(tree.is_err());
}

#[test]
fn nj_correct_web_example() {
    let nj_distances = NJMat {
        idx: (0..4).map(NodeIdx::Leaf).collect(),
        distances: dmatrix![
                0.0, 4.0, 5.0, 10.0;
                4.0, 0.0, 7.0, 12.0;
                5.0, 7.0, 0.0, 9.0;
                10.0, 12.0, 9.0, 0.0],
    };
    let sequences = vec![
        Record::with_attrs("A0", None, b""),
        Record::with_attrs("B1", None, b""),
        Record::with_attrs("C2", None, b""),
        Record::with_attrs("D3", None, b""),
    ];
    let nj_tree = build_nj_tree_w_rng_from_matrix(nj_distances, &sequences, |_| 0).unwrap();
    let nodes = vec![
        Node::new_leaf(0, Some(I(4)), 1.0, "A0".to_string()),
        Node::new_leaf(1, Some(I(4)), 3.0, "B1".to_string()),
        Node::new_leaf(2, Some(I(5)), 2.0, "C2".to_string()),
        Node::new_leaf(3, Some(I(5)), 7.0, "D3".to_string()),
        Node::new_internal(4, Some(I(6)), vec![L(0), L(1)], 1.0, "".to_string()),
        Node::new_internal(5, Some(I(6)), vec![L(3), L(2)], 1.0, "".to_string()),
        Node::new_internal(6, None, vec![I(4), I(5)], 0.0, "".to_string()),
    ];

    assert_eq!(nj_tree.root, I(6));
    assert_eq!(nj_tree.nodes, nodes);
}

#[test]
fn nj_correct() {
    let nj_distances = NJMat {
        idx: (0..5).map(NodeIdx::Leaf).collect(),
        distances: dmatrix![
                0.0, 5.0, 9.0, 9.0, 8.0;
                5.0, 0.0, 10.0, 10.0, 9.0;
                9.0, 10.0, 0.0, 8.0, 7.0;
                9.0, 10.0, 8.0, 0.0, 3.0;
                8.0, 9.0, 7.0, 3.0, 0.0],
    };
    let sequences = vec![
        Record::with_attrs("A0", None, b""),
        Record::with_attrs("B1", None, b""),
        Record::with_attrs("C2", None, b""),
        Record::with_attrs("D3", None, b""),
        Record::with_attrs("E4", None, b""),
    ];
    let nj_tree = build_nj_tree_w_rng_from_matrix(nj_distances, &sequences, |l| 3 % l).unwrap();
    let nodes = vec![
        Node::new_leaf(0, Some(I(5)), 2.0, "A0".to_string()),
        Node::new_leaf(1, Some(I(5)), 3.0, "B1".to_string()),
        Node::new_leaf(2, Some(I(6)), 4.0, "C2".to_string()),
        Node::new_leaf(3, Some(I(7)), 2.0, "D3".to_string()),
        Node::new_leaf(4, Some(I(7)), 1.0, "E4".to_string()),
        Node::new_internal(5, Some(I(6)), vec![L(1), L(0)], 3.0, "".to_string()),
        Node::new_internal(6, Some(I(8)), vec![L(2), I(5)], 1.0, "".to_string()),
        Node::new_internal(7, Some(I(8)), vec![L(4), L(3)], 1.0, "".to_string()),
        Node::new_internal(8, None, vec![I(7), I(6)], 0.0, "".to_string()),
    ];
    assert_eq!(nj_tree.root, I(8));
    assert_eq!(nj_tree.nodes, nodes);
}

#[cfg(test)]
fn is_unique<T: std::cmp::Eq + std::hash::Hash>(vec: &[T]) -> bool {
    let set: std::collections::HashSet<_> = vec.iter().collect();
    set.len() == vec.len()
}

#[test]
fn protein_nj_correct() {
    // NJ based on example sequences from "./data/sequences_protein1.fasta"
    let nj_distances = NJMat {
        idx: (0..4).map(NodeIdx::Leaf).collect(),
        distances: dmatrix![
                0.0, 0.0, 0.0, 0.2;
                0.0, 0.0, 0.0, 0.2;
                0.0, 0.0, 0.0, 0.2;
                0.2, 0.2, 0.2, 0.0],
    };
    let sequences = vec![
        Record::with_attrs("A0", None, b""),
        Record::with_attrs("B1", None, b""),
        Record::with_attrs("C2", None, b""),
        Record::with_attrs("D3", None, b""),
    ];
    let tree = build_nj_tree_from_matrix(nj_distances, &sequences).unwrap();
    assert_eq!(tree.nodes.len(), 7);
    assert_eq!(tree.postorder.len(), 7);
    assert!(is_unique(&tree.postorder));
    assert_eq!(tree.preorder.len(), 7);
    assert!(is_unique(&tree.preorder));
}

#[test]
fn nj_correct_2() {
    // NJ based on example from https://www.tenderisthebyte.com/blog/2022/08/31/neighbor-joining-trees/#neighbor-joining-trees
    let nj_distances = NJMat {
        idx: (0..4).map(NodeIdx::Leaf).collect(),
        distances: dmatrix![
                0.0, 4.0, 5.0, 10.0;
                4.0, 0.0, 7.0, 12.0;
                5.0, 7.0, 0.0, 9.0;
                10.0, 12.0, 9.0, 0.0],
    };
    let sequences = vec![
        Record::with_attrs("A", None, b""),
        Record::with_attrs("B", None, b""),
        Record::with_attrs("C", None, b""),
        Record::with_attrs("D", None, b""),
    ];
    let tree = build_nj_tree_w_rng_from_matrix(nj_distances, &sequences, |_| 0).unwrap();
    println!("{:?}", tree.root);
    assert_eq!(branch_length(&tree, "A"), 1.0);
    assert_eq!(branch_length(&tree, "B"), 3.0);
    assert_eq!(branch_length(&tree, "C"), 2.0);
    assert_eq!(branch_length(&tree, "D"), 7.0);
    assert_eq!(tree.nodes[4].blen, 1.0);
    assert_eq!(tree.nodes[5].blen, 1.0);
    assert_eq!(tree.nodes.len(), 7);
    println!("{:?}", tree.postorder);
    assert_eq!(tree.postorder.len(), 7);
    assert!(is_unique(&tree.postorder));
    assert_eq!(tree.preorder.len(), 7);
    assert!(is_unique(&tree.preorder));
}

#[test]
fn nj_correct_wiki_example() {
    // NJ based on example from https://en.wikipedia.org/wiki/Neighbor_joining
    let nj_distances = NJMat {
        idx: (0..5).map(NodeIdx::Leaf).collect(),
        distances: dmatrix![
            0.0, 5.0, 9.0, 9.0, 8.0;
            5.0, 0.0, 10.0, 10.0, 9.0;
            9.0, 10.0, 0.0, 8.0, 7.0;
            9.0, 10.0, 8.0, 0.0, 3.0;
            8.0, 9.0, 7.0, 3.0, 0.0],
    };
    let sequences = vec![
        Record::with_attrs("a", None, b""),
        Record::with_attrs("b", None, b""),
        Record::with_attrs("c", None, b""),
        Record::with_attrs("d", None, b""),
        Record::with_attrs("e", None, b""),
    ];
    let tree = build_nj_tree_w_rng_from_matrix(nj_distances, &sequences, |l| l - 1).unwrap();
    assert_eq!(branch_length(&tree, "a"), 2.0);
    assert_eq!(branch_length(&tree, "b"), 3.0);
    assert_eq!(branch_length(&tree, "c"), 4.0);
    assert_eq!(branch_length(&tree, "d"), 1.0);
    assert_eq!(branch_length(&tree, "e"), 1.0);
    assert_eq!(tree.nodes[5].blen, 3.0);
    assert_eq!(tree.nodes[6].blen, 2.0);
    assert_eq!(tree.nodes[7].blen, 1.0);
    assert_eq!(tree.nodes.len(), 9);
    assert_eq!(tree.postorder.len(), 9);
    assert!(is_unique(&tree.postorder));
    assert_eq!(tree.preorder.len(), 9);
    assert!(is_unique(&tree.preorder));
}

fn branch_length(tree: &Tree, id: &str) -> f64 {
<<<<<<< HEAD
    tree.nodes[tree.get_idx_by_id(id).unwrap()].blen
=======
    tree.leaves[usize::from(tree.idx_by_id(id).unwrap())].blen
>>>>>>> 6a9049be
}

#[test]
fn newick_single_correct() {
    let trees = from_newick_string(&String::from(
        "(((A:1.0,B:1.0)E:2.0,C:1.0)F:1.0,D:1.0)G:2.0;",
    ))
    .unwrap();
    assert_eq!(trees.len(), 1);
    assert_eq!(trees[0].root, I(0));
    let nodes = vec![
        Node::new_internal(0, None, vec![L(6), I(1)], 2.0, "G".to_string()),
        Node::new_internal(1, Some(I(0)), vec![L(5), I(2)], 1.0, "F".to_string()),
        Node::new_internal(2, Some(I(1)), vec![L(4), L(3)], 2.0, "E".to_string()),
        Node::new_leaf(3, Some(I(2)), 1.0, "A".to_string()),
        Node::new_leaf(4, Some(I(2)), 1.0, "B".to_string()),
        Node::new_leaf(5, Some(I(1)), 1.0, "C".to_string()),
        Node::new_leaf(6, Some(I(0)), 1.0, "D".to_string()),
    ];
    assert_eq!(trees[0].nodes, nodes);
    assert_eq!(trees[0].postorder.len(), 7);
    assert_eq!(trees[0].preorder.len(), 7);
}

#[test]
fn newick_ladder_first_correct() {
    let trees = from_newick_string(&String::from("((A:1.0,B:1.0)E:2.0,C:1.0)F:1.0;")).unwrap();
    assert_eq!(trees.len(), 1);
    assert_eq!(trees[0].root, I(0));
    let nodes = vec![
        Node::new_internal(0, None, vec![I(1), L(4)], 1.0, "F".to_string()),
        Node::new_internal(1, Some(I(0)), vec![L(3), L(2)], 2.0, "E".to_string()),
        Node::new_leaf(2, Some(I(1)), 1.0, "A".to_string()),
        Node::new_leaf(3, Some(I(1)), 1.0, "B".to_string()),
        Node::new_leaf(4, Some(I(0)), 1.0, "C".to_string()),
    ];
    assert_eq!(trees[0].nodes, nodes);
    assert_eq!(trees[0].postorder.len(), 5);
    assert_eq!(trees[0].preorder.len(), 5);
}

#[test]
fn newick_ladder_second_correct() {
    let trees = from_newick_string(&String::from("(A:1.0,(B:1.0,C:1.0)E:2.0)F:1.0;")).unwrap();
    assert_eq!(trees.len(), 1);
    assert_eq!(trees[0].root, I(0));
    let nodes = vec![
        Node::new_internal(0, None, vec![L(1), I(2)], 1.0, "F".to_string()),
        Node::new_leaf(1, Some(I(0)), 1.0, "A".to_string()),
        Node::new_internal(2, Some(I(0)), vec![L(3), L(4)], 2.0, "E".to_string()),
        Node::new_leaf(3, Some(I(2)), 1.0, "B".to_string()),
        Node::new_leaf(4, Some(I(2)), 1.0, "C".to_string()),
    ];
    assert_eq!(trees[0].nodes, nodes);
    assert_eq!(trees[0].postorder.len(), 5);
    assert_eq!(trees[0].preorder.len(), 5);
}

#[test]
fn newick_ladder_big_correct() {
    let trees = tree_parser::from_newick_string(&String::from(
        "((((A:1.0,B:1.0)F:1.0,C:2.0)G:1.0,D:3.0)H:1.0,E:4.0)I:1.0;",
    ))
    .unwrap();
    assert_eq!(trees.len(), 1);
    assert_eq!(trees[0].root, I(0));
    assert_eq!(trees[0].nodes.len(), 9);
    assert_eq!(count_leaves(&trees[0]), 5);
    assert_eq!(count_internals(&trees[0]), 4);
    assert_eq!(trees[0].postorder.len(), 9);
    assert_eq!(trees[0].preorder.len(), 9);
}

#[test]
fn newick_complex_tree_correct() {
    // tree from file samplefraction_0.99_taxa_16_treeheight_0.8_tree1_leaves.nwk
    let trees = tree_parser::from_newick_string(&String::from(
            "(((15:0.0334274,4:0.0334274):0.38581,7:0.419237):0.380763,(((6:0.0973428,14:0.0973428):0.0773821,\
            (1:0.000738004,3:0.000738004):0.173987):0.548192,(((13:0.0799156,16:0.0799156):0.0667553,(5:0.123516,\
                10:0.123516):0.0231551):0.0716431,((8:0.0571164,2:0.0571164):0.0539283,(12:0.0631742,(11:0.00312848,\
                    9:0.00312848):0.0600458):0.0478705):0.107269):0.504603):0.0770827);
            ",
        ))
        .unwrap();
    assert_eq!(trees.len(), 1);
    assert_eq!(trees[0].root, I(0));
    assert_eq!(trees[0].nodes.len(), 31);
    assert_eq!(count_leaves(&trees[0]), 16);
    assert_eq!(count_internals(&trees[0]), 15);
}

#[test]
fn newick_complex_tree_2() {
    // tree from https://www.megasoftware.net/mega4/WebHelp/glossary/rh_newick_format.htm
    let newick = "(((raccoon:19.19959,bear:6.80041):0.84600,((sea_lion:11.99700, seal:12.00300):7.52973,((monkey:100.85930,cat:47.14069):20.59201, weasel:18.87953):2.09460):3.87382),dog:25.46154);";
    let tree = tree_parser::from_newick_string(newick)
        .unwrap()
        .pop()
        .unwrap();
    assert!(tree.complete);
    assert_eq!(tree.nodes[usize::from(&tree.root)].blen, 0.0);
}

#[test]
fn newick_simple_balanced_correct() {
    let trees = tree_parser::from_newick_string(&String::from(
        "((A:1.0,B:2.0)E:5.1,(C:3.0,D:4.0)F:6.2)G:7.3;",
    ))
    .unwrap();
    assert_eq!(trees.len(), 1);
    assert_eq!(trees[0].root, I(0));
    let nodes = vec![
        Node::new_internal(0, None, vec![I(1), I(4)], 7.3, "G".to_string()),
        Node::new_internal(1, Some(I(0)), vec![L(2), L(3)], 5.1, "E".to_string()),
        Node::new_leaf(2, Some(I(1)), 1.0, "A".to_string()),
        Node::new_leaf(3, Some(I(1)), 2.0, "B".to_string()),
        Node::new_internal(4, Some(I(0)), vec![L(5), L(6)], 6.2, "F".to_string()),
        Node::new_leaf(5, Some(I(4)), 3.0, "C".to_string()),
        Node::new_leaf(6, Some(I(4)), 4.0, "D".to_string()),
    ];
    assert_eq!(trees[0].nodes, nodes);
    assert_eq!(trees[0].postorder.len(), 7);
    assert_eq!(trees[0].preorder.len(), 7);
}

#[test]
fn newick_tiny_correct() {
    let trees = tree_parser::from_newick_string(&String::from("A:1.0;")).unwrap();
    assert_eq!(trees.len(), 1);
    assert_eq!(trees[0].root, L(0));
    assert_eq!(trees[0].nodes.len(), 1);
}

#[test]
fn newick_multiple_correct() {
    let trees = tree_parser::from_newick_string(&String::from(
        "((((A:1.0,B:1.0)F:1.0,C:2.0)G:1.0,D:3.0)H:1.0,E:4.0)I:1.0;\
            ((A:1.0,B:2.0)E:5.1,(C:3.0,D:4.0)F:6.2)G:7.3;\
            (A:1.0,(B:1.0,C:1.0)E:2.0)F:1.0;",
    ))
    .unwrap();
    assert_eq!(trees.len(), 3);
    assert_eq!(trees[0].root, I(0));
    assert_eq!(count_leaves(&trees[0]), 5);
    assert_eq!(count_internals(&trees[0]), 4);
    assert_eq!(trees[1].root, I(0));
    assert_eq!(count_leaves(&trees[1]), 4);
    assert_eq!(count_internals(&trees[1]), 3);
    assert_eq!(trees[2].root, I(0));
    assert_eq!(count_leaves(&trees[2]), 3);
    assert_eq!(count_internals(&trees[2]), 2);
}

#[test]
fn newick_parse_parentheses_around_all() {
    let trees = tree_parser::from_newick_string(&String::from(
        "(((((A:1,B:1)F:1,C:2)G:1,D:3)H:1,E:4)I:1);",
    ));
    assert!(trees.is_ok());
}

#[test]
fn newick_parse_whitespace() {
    let trees = tree_parser::from_newick_string(&String::from(
        "     (     (((  (A:1   , B  :   1.0)  \n \n F:1,C:2.0   )G:1,D:3)H:+1.0  ,  E:4)   I:1)\n;\n   ",
    ));
    assert!(trees.is_ok());
    let tree0 = trees.unwrap().pop().unwrap();
    let tree1 = tree_parser::from_newick_string(&String::from(
        "(((((A:1,B:1)F:1,C:2)G:1,D:3)H:1,E:4)I:1);",
    ))
    .unwrap()
    .pop()
    .unwrap();
    assert_eq!(tree0.nodes, tree1.nodes);
}

#[test]
fn newick_parse_unrooted() {
    let trees = tree_parser::from_newick_string(&String::from(
        "((A:1.0,B:1.0)E:1.0,(C:1.0,D:1.0)F:1.0,G:4.0);",
    ));
    assert!(trees.is_ok());
    let tree = trees.unwrap().pop().unwrap();
    let nodes = vec![
        Node::new_internal(0, Some(I(7)), vec![L(1), L(2)], 1.0, "E".to_string()),
        Node::new_leaf(1, Some(I(0)), 1.0, "A".to_string()),
        Node::new_leaf(2, Some(I(0)), 1.0, "B".to_string()),
        Node::new_internal(3, Some(I(7)), vec![L(4), L(5)], 1.0, "F".to_string()),
        Node::new_leaf(4, Some(I(3)), 1.0, "C".to_string()),
        Node::new_leaf(5, Some(I(3)), 1.0, "D".to_string()),
        Node::new_leaf(6, Some(I(8)), 4.0, "G".to_string()),
        Node::new_internal(7, Some(I(8)), vec![I(0), I(3)], 0.0, "".to_string()),
        Node::new_internal(8, None, vec![I(7), L(6)], 0.0, "".to_string()),
    ];
    assert_eq!(tree.nodes, nodes);
    assert_eq!(tree.root, I(8));
}

#[test]
fn newick_parse_unrooted_long() {
    let mut trees = tree_parser::from_newick_string(&String::from(
        "((raccoon:19.19959,bear:6.80041):0.84600,((sea_lion:11.99700, seal:12.00300):7.52973,((monkey:100.85930,cat:47.14069):20.59201, weasel:18.87953):2.09460):3.87382,dog:25.46154);",
    )).unwrap();
    assert_eq!(trees.len(), 1);
    let tree = trees.pop().unwrap();
    assert_eq!(count_leaves(&tree), 8);
    assert_eq!(count_internals(&tree), 7);
}

#[test]
fn newick_parse_unrooted_rooted_mix() {
    let trees = tree_parser::from_newick_string(&String::from(
        "((raccoon:19.19959,bear:6.80041):0.84600,((sea_lion:11.99700, seal:12.00300):7.52973,((monkey:100.85930,cat:47.14069):20.59201, weasel:18.87953):2.09460):3.87382,dog:25.46154);
        ((((A:0.11,B:0.22)F:0.33,C:0.44)G:0.55,D:0.66)H:0.77,E:0.88)I:0.99;
        ((A:1.0,B:1.0)E:1.0,(C:1.0,D:1.0)F:1.0,G:4.0);
        (G:2,H:5,N:5);
        (G:2,H:5)N:5;",
    )).unwrap();
    assert_eq!(trees.len(), 5);
}

fn make_parsing_error(rules: &[Rule]) -> ErrorVariant<Rule> {
    ErrorVariant::ParsingError {
        positives: rules.to_vec(),
        negatives: vec![],
    }
}

fn check_parsing_error(error: anyhow::Error, expected_parsing_error: &[Rule]) {
    assert_eq!(
        error.downcast_ref::<ParsingError>().unwrap().0.variant,
        make_parsing_error(expected_parsing_error)
    );
}

#[test]
fn newick_garbage() {
    let trees = from_newick_string(&String::from(";"));
    check_parsing_error(trees.unwrap_err(), &[Rule::newick]);
    let trees = from_newick_string(&String::from("()()();"));
    check_parsing_error(
        trees.unwrap_err(),
        &[Rule::tree, Rule::internal, Rule::label],
    );
    let trees = from_newick_string(&String::from("((A:1.0,B:1.0);"));
    check_parsing_error(trees.unwrap_err(), &[Rule::label, Rule::branch_length]);
    let trees = from_newick_string(&String::from("(:1.0,:2.0)E:5.1;"));
    check_parsing_error(
        trees.unwrap_err(),
        &[Rule::tree, Rule::internal, Rule::label],
    );
}

#[test]
fn check_getting_branch_lengths() {
    let tree = &from_newick_string(&String::from(
        "((((A:1.0,B:1.0)F:1.0,C:2.0)G:1.0,D:3.0)H:1.0,E:4.0)I:1.0;",
    ))
    .unwrap()[0];
    let mut lengths = tree.all_branch_lengths();
    lengths.sort_by(cmp_f64());
    assert_eq!(lengths, vec![1.0, 1.0, 1.0, 1.0, 1.0, 1.0, 2.0, 3.0, 4.0]);

    let tree = &from_newick_string(&String::from(
        "((((A:0.11,B:0.22)F:0.33,C:0.44)G:0.55,D:0.66)H:0.77,E:0.88)I:0.99;",
    ))
    .unwrap()[0];
    let mut lengths = tree.all_branch_lengths();
    lengths.sort_by(cmp_f64());
    assert_eq!(
        lengths,
        vec![0.11, 0.22, 0.33, 0.44, 0.55, 0.66, 0.77, 0.88, 0.99]
    );

    let tree = &from_newick_string(&String::from(
        "((A:1.0,B:1.0)E:1.0,(C:1.0,D:1.0)F:1.0)G:1.0;",
    ))
    .unwrap()[0];
    let mut lengths = tree.all_branch_lengths();
    lengths.sort_by(cmp_f64());
    assert_eq!(
        lengths,
        repeat(1.0).take(lengths.len()).collect::<Vec<f64>>()
    );
}

#[test]
fn check_getting_branch_length_percentiles() {
    let perc_lengths =
        percentiles_rounded(&[3.5, 1.2, 3.7, 3.6, 1.1, 2.5, 2.4], 4, &Rounding::four());
    assert_eq!(perc_lengths, vec![1.44, 2.44, 3.1, 3.58]);
    let perc_lengths = percentiles(&repeat(1.0).take(7).collect::<Vec<f64>>(), 2);
    assert_eq!(perc_lengths, vec![1.0, 1.0]);
    let perc_lengths = percentiles(&[1.0, 3.0, 3.0, 4.0, 5.0, 6.0, 6.0, 7.0, 8.0, 8.0], 3);
    assert_eq!(perc_lengths, vec![3.25, 5.5, 6.75]);
}

#[test]
fn compute_distance_matrix_close() {
    let sequences = vec![
        Record::with_attrs("A0", None, b"C"),
        Record::with_attrs("B1", None, b"A"),
        Record::with_attrs("C2", None, b"AA"),
        Record::with_attrs("D3", None, b"A"),
        Record::with_attrs("E4", None, b"CC"),
    ];
    let mat = compute_distance_matrix(&sequences);
    let true_mat = dmatrix![
        0.0, 26.728641210756745, 26.728641210756745, 26.728641210756745, 0.8239592165010822;
        26.728641210756745, 0.0, 0.8239592165010822, 0.0, 26.728641210756745;
        26.728641210756745, 0.8239592165010822, 0.0, 0.8239592165010822, 26.728641210756745;
        26.728641210756745, 0.0, 0.8239592165010822, 0.0, 26.728641210756745;
        0.8239592165010822, 26.728641210756745, 26.728641210756745, 26.728641210756745, 0.0];
    assert_eq!(mat.distances, true_mat);
}

#[test]
fn compute_distance_matrix_far() {
    let sequences = vec![
        Record::with_attrs("A0", None, b"AAAAAAAAAAAAAAAAAAAA"),
        Record::with_attrs("B1", None, b"AAAAAAAAAAAAAAAAAAAA"),
        Record::with_attrs("C2", None, b"AAAAAAAAAAAAAAAAAAAAAAAAA"),
        Record::with_attrs("D3", None, b"CAAAAAAAAAAAAAAAAAAA"),
    ];
    let mat = compute_distance_matrix(&sequences);
    let true_mat = dmatrix![
        0.0, 0.0, 0.2326161962278796, 0.051744653615213576;
        0.0, 0.0, 0.2326161962278796, 0.051744653615213576;
        0.2326161962278796, 0.2326161962278796, 0.0, 0.28924686060898847;
        0.051744653615213576, 0.051744653615213576, 0.28924686060898847, 0.0];
    assert_eq!(mat.distances, true_mat);
}

#[test]
fn test_node_idx_from_usize() {
    let r1 = rand::thread_rng().gen_range(1..100);
    assert_eq!(usize::from(&L(r1)), r1);
    let r2 = rand::thread_rng().gen_range(1..100);
    assert_eq!(usize::from(&I(r2)), r2);
}

#[test]
fn test_node_id_string() {
    let tree = tree_parser::from_newick_string(
        "((ant:17,(bat:31, cow:22)batcow:7)antbatcow:10,(elk:33,fox:12)elkfox:40)root:0;",
    )
    .unwrap()
    .pop()
    .unwrap();
<<<<<<< HEAD
    let ids = [
        "root",
        "antbatcow",
        "batcow",
        "elkfox",
        "ant",
        "bat",
        "cow",
        "elk",
        "fox",
    ]
    .map(|s| format!("{}{}", " with id ", s));
    for node in &tree.nodes {
        assert!(ids.contains(&(tree.get_node_id_string(&node.idx))));
=======
    let internal_ids =
        ["root", "antbatcow", "batcow", "elkfox"].map(|s| format!("{}{}", " with id ", s));
    let leaf_ids = ["ant", "bat", "cow", "elk", "fox"].map(|s| format!("{}{}", " with id ", s));
    for idx in 0..tree.internals.len() {
        assert!(internal_ids.contains(&tree.node_id(&I(idx))));
    }
    for idx in 0..tree.leaves.len() {
        assert!(leaf_ids.contains(&tree.node_id(&L(idx))));
>>>>>>> 6a9049be
    }
    let tree =
        tree_parser::from_newick_string("((ant:17,(bat:31, cow:22):7):10,(elk:33,fox:12):40):0;")
            .unwrap()
            .pop()
            .unwrap();
<<<<<<< HEAD

    for node in &tree.nodes {
        match node.idx {
            I(_) => {
                assert!(tree.get_node_id_string(&node.idx).is_empty());
            }
            L(_) => {
                assert!(ids.contains(&(tree.get_node_id_string(&node.idx))));
            }
        }
=======
    for idx in 0..tree.internals.len() {
        assert!(tree.node_id(&I(idx)).is_empty());
>>>>>>> 6a9049be
    }
}

#[test]
fn test_node_idx_display() {
    let r1 = rand::thread_rng().gen_range(1..100);
    assert_eq!(format!("{}", L(r1)), format!("leaf node {}", r1));
    let r2 = rand::thread_rng().gen_range(1..100);
    assert_eq!(format!("{}", I(r2)), format!("internal node {}", r2));
}

#[test]
#[should_panic]
fn test_argmin_fail() {
    argmin_wo_diagonal(DMatrix::<f64>::from_vec(1, 1, vec![0.0]), |_| 0);
}

#[test]
fn test_to_newick_simple() {
    let tree = Tree {
        root: I(2),
        nodes: vec![
            Node::new_leaf(0, None, 1.0, "A".to_string()),
            Node::new_leaf(1, None, 5.5, "B".to_string()),
            Node::new_internal(2, None, vec![L(0), L(1)], 2.0, "C".to_string()),
        ],
        postorder: vec![L(0), L(1), I(2)],
        preorder: vec![I(2), L(0), L(1)],
        complete: false,
        n: 3,
    };
    assert_eq!(tree.to_newick(), "((A:1,B:5.5)C:2);");
}

#[test]
fn test_from_newick_to_newick() {
    let newick0 = "(((((A:1,B:1)F:1,C:2)G:1,D:3)H:1,E:4)I:1);";
    let newick1 = "(((A:1.5,B:2.3)E:5.1,(C:3.9,D:4.8)F:6.2)G:7.3);";
    let newick2 = "((A:1,(B:1,C:1)E:2)F:1);";

    let trees =
        tree_parser::from_newick_string(format!("{}\n{}\n{}", newick0, newick1, newick2).as_str())
            .unwrap();
    assert_eq!(trees[0].to_newick(), newick0);
    assert_eq!(trees[1].to_newick(), newick1);
    assert_eq!(trees[2].to_newick(), newick2);
}

#[test]
fn test_to_newick_complex() {
    let newick = "(((raccoon:19.19959,bear:6.80041):0.84600,((sea_lion:11.99700, seal:12.00300):7.52973,((monkey:100.85930,cat:47.14069):20.59201, weasel:18.87953):2.09460):3.87382):9.0,dog:25.46154):10.0;";
    let tree = tree_parser::from_newick_string(newick)
        .unwrap()
        .pop()
        .unwrap();
    assert!(tree.complete);
}

#[test]
fn check_same_trees_after_newick() {
    let newick = "(((A:1.5,B:2.3)E:5.1,(C:3.9,D:4.8)F:6.2)G:7.3);";
    let tree = from_newick_string(newick).unwrap().pop().unwrap();
    assert_eq!(tree.to_newick(), newick);
    let tree2 = from_newick_string(&tree.to_newick())
        .unwrap()
        .pop()
        .unwrap();
    assert_eq!(tree.nodes, tree2.nodes);
    assert_eq!(tree.root, tree2.root);
}

#[test]
fn test_parse_huge_newick() {
    let path = PathBuf::from(
        "./data/real_examples/initial_msa_env_aa_one_seq_pP_subtypeB.fas.timetree.nwk",
    );
    let newick = fs::read_to_string(path).unwrap();
    let trees = tree_parser::from_newick_string(&newick);
    assert!(trees.is_ok());
    let mut trees = trees.unwrap();
    assert_eq!(trees.len(), 1);
    let tree = trees.pop().unwrap();
    assert_eq!(count_leaves(&tree), 762);
    assert_eq!(count_internals(&tree), 761);
    assert!(tree.complete);
}

#[test]
fn test_generate_huge_newick() {
    let path = PathBuf::from(
        "./data/real_examples/initial_msa_env_aa_one_seq_pP_subtypeB.fas.timetree.nwk",
    );
    let newick = fs::read_to_string(path).unwrap();
    let trees = tree_parser::from_newick_string(&newick);
    let tree = trees.unwrap().pop().unwrap();
    let newick = tree.to_newick();
    assert!(newick.len() > 1000);
    let trees_parsed = tree_parser::from_newick_string(&newick);
    assert!(trees_parsed.is_ok());
}<|MERGE_RESOLUTION|>--- conflicted
+++ resolved
@@ -66,13 +66,8 @@
         ("G", I(0)),
     ];
     for (id, idx) in nodes.iter() {
-<<<<<<< HEAD
-        assert!(tree.get_idx_by_id(id).is_ok());
-        assert_eq!(tree.get_idx_by_id(id).unwrap(), usize::from(idx));
-=======
         assert!(tree.idx_by_id(id).is_ok());
-        assert_eq!(tree.idx_by_id(id).unwrap(), *idx);
->>>>>>> 6a9049be
+        assert_eq!(tree.idx_by_id(id).unwrap(), usize::from(idx));
     }
     assert!(tree.idx_by_id("H").is_err());
 }
@@ -270,11 +265,7 @@
 }
 
 fn branch_length(tree: &Tree, id: &str) -> f64 {
-<<<<<<< HEAD
-    tree.nodes[tree.get_idx_by_id(id).unwrap()].blen
-=======
-    tree.leaves[usize::from(tree.idx_by_id(id).unwrap())].blen
->>>>>>> 6a9049be
+    tree.nodes[tree.idx_by_id(id).unwrap()].blen
 }
 
 #[test]
@@ -625,7 +616,6 @@
     .unwrap()
     .pop()
     .unwrap();
-<<<<<<< HEAD
     let ids = [
         "root",
         "antbatcow",
@@ -640,23 +630,12 @@
     .map(|s| format!("{}{}", " with id ", s));
     for node in &tree.nodes {
         assert!(ids.contains(&(tree.get_node_id_string(&node.idx))));
-=======
-    let internal_ids =
-        ["root", "antbatcow", "batcow", "elkfox"].map(|s| format!("{}{}", " with id ", s));
-    let leaf_ids = ["ant", "bat", "cow", "elk", "fox"].map(|s| format!("{}{}", " with id ", s));
-    for idx in 0..tree.internals.len() {
-        assert!(internal_ids.contains(&tree.node_id(&I(idx))));
-    }
-    for idx in 0..tree.leaves.len() {
-        assert!(leaf_ids.contains(&tree.node_id(&L(idx))));
->>>>>>> 6a9049be
     }
     let tree =
         tree_parser::from_newick_string("((ant:17,(bat:31, cow:22):7):10,(elk:33,fox:12):40):0;")
             .unwrap()
             .pop()
             .unwrap();
-<<<<<<< HEAD
 
     for node in &tree.nodes {
         match node.idx {
@@ -667,10 +646,6 @@
                 assert!(ids.contains(&(tree.get_node_id_string(&node.idx))));
             }
         }
-=======
-    for idx in 0..tree.internals.len() {
-        assert!(tree.node_id(&I(idx)).is_empty());
->>>>>>> 6a9049be
     }
 }
 
