use crate::tree::{
    nj_matrices::{Mat, NJMat},
    NodeIdx, Tree,
};

use crate::alignment::Sequences;
use crate::tree::tree_builder::TreeBuilder;
use crate::Result;
use bio::alignment::distance::levenshtein;
use nalgebra::{max, DMatrix};

// Made this into a type so that it can be changed easily if TextSlice changes, might be a better solution out there
type DistanceFunction = fn(&[u8], &[u8]) -> u32;

pub struct NJBuilder {
    temperature: f64,
    distance_function: DistanceFunction, //This is the same type as TextSlice for bio, just explicitly defines since TextSlice is private, Option
}

impl TreeBuilder for NJBuilder {
    fn build_tree(&self, sequences: &Sequences) -> Result<Tree> {
        //Convert this to self if using methods also add distance function argument
        let nj_data = self.compute_distance_matrix(sequences);
        //Still mix of associated functions and methods, maybe standardize this?
        NJBuilder::build_nj_tree_from_matrix(nj_data, sequences)
    }
}

impl NJBuilder {
<<<<<<< HEAD
    // Return Self instead so unwrap is uneeded, also since both are Options
    pub(crate) fn new(temperature: Option<f64>, distance_function: Option<DistanceFunction>) -> Result<Self> {
        // Should allow for default distance function and temperature or specified
        let temperature = temperature.unwrap_or(0.00);
=======
    //May change this to return Self instead so unwrap is uneeded?
    pub(crate) fn new(
        temperature: f64,
        distance_function: Option<DistanceFunction>,
    ) -> Result<Self> {
        // Should allow for default distance function or specified
>>>>>>> 758f8df8
        let distance_function = distance_function.unwrap_or(levenshtein);
        Ok(Self {
            temperature: temperature,
            distance_function: distance_function,
        })
    }

    fn argmin_wo_diagonal(q: Mat) -> (usize, usize) {
        debug_assert!(!q.is_empty(), "The input matrix must not be empty.");
        debug_assert!(
            q.ncols() > 1 && q.nrows() > 1,
            "The input matrix should have more than 1 element."
        );
        let mut arg_min = vec![];
        let mut val_min = &f64::MAX;
        for i in 0..q.nrows() {
            for j in 0..i {
                let val = &q[(i, j)];
                if val < val_min {
                    val_min = val;
                    arg_min = vec![(i, j)];
                } else if val == val_min {
                    arg_min.push((i, j));
                }
            }
        }

        cfg_if::cfg_if! {
        if #[cfg(feature = "deterministic")]{
            arg_min[0]
        } else {
            arg_min[Self::rng_len(arg_min.len())]
        }
        }
    }

    #[cfg(not(feature = "deterministic"))]
    fn rng_len(l: usize) -> usize {
        rand::random::<usize>() % l
    }

    fn build_nj_tree_from_matrix(mut nj_data: NJMat, sequences: &Sequences) -> Result<Tree> {
        let n = nj_data.distances.ncols();
        let mut tree = Tree::new(sequences)?;
        let root_idx = usize::from(&tree.root);
        for cur_idx in n..=root_idx {
            let q = nj_data.compute_nj_q();
            let (i, j) = NJBuilder::argmin_wo_diagonal(q);
            let idx_new = cur_idx;
            let (blen_i, blen_j) = nj_data.branch_lengths(i, j, cur_idx == root_idx);
            tree.add_parent(idx_new, &nj_data.idx[i], &nj_data.idx[j], blen_i, blen_j);
            nj_data = nj_data
                .add_merge_node(idx_new)
                .recompute_new_node_distances(i, j)
                .remove_merged_nodes(i, j);
        }
        tree.n = n;
        tree.complete = true;
        tree.compute_postorder();
        tree.compute_preorder();
        tree.height = tree.nodes.iter().map(|node| node.blen).sum();
        Ok(tree)
    }
    //Converted this to method instead of associated function, we can decide which to use

    fn compute_distance_matrix(&self, sequences: &Sequences) -> NJMat {
        let nseqs = sequences.len();
        let mut distances = DMatrix::zeros(nseqs, nseqs);
        for i in 0..nseqs {
            for j in (i + 1)..nseqs {
                let seq_i = sequences.record(i).seq();
                let seq_j = sequences.record(j).seq();
                let dist = (self.distance_function)(seq_i, seq_j) as f64;
                let proportion_diff = f64::min(
                    dist / (max(seq_i.len(), seq_j.len()) as f64),
                    0.75 - f64::EPSILON,
                );
                let corrected_dist = -3.0 / 4.0 * (1.0 - 4.0 / 3.0 * proportion_diff).ln();
                distances[(i, j)] = corrected_dist;
                distances[(j, i)] = corrected_dist;
            }
        }
        NJMat {
            idx: (0..nseqs).map(NodeIdx::Leaf).collect(),
            distances,
        }
    }
}
// Implement the tests at the bottom of this module for ability to use private functions
#[cfg(test)]
mod private_tests {
    //From test.rs in tree, so we can use macros
    use crate::record_wo_desc as record;
    use nalgebra::{dmatrix, DMatrix};

    use super::*;
    use crate::tree::{
        Node,
        NodeIdx::{self, Internal as I, Leaf as L},
    };

    #[cfg(test)]
    fn is_unique<T: std::cmp::Eq + std::hash::Hash>(vec: &[T]) -> bool {
        let set: std::collections::HashSet<_> = vec.iter().collect();
        set.len() == vec.len()
    }

    #[test]
    #[should_panic]
    fn test_argmin_fail() {
        //For now, may instantiate NJBuilder instance every time
        NJBuilder::argmin_wo_diagonal(DMatrix::<f64>::from_vec(1, 1, vec![0.0]));
    }

    #[test]
    fn compute_distance_matrix_close() {
        let sequences = Sequences::new(vec![
            record!("A0", b"C"),
            record!("B1", b"A"),
            record!("C2", b"AA"),
            record!("D3", b"A"),
            record!("E4", b"CC"),
        ]);
        //For now, may instantiate NJBuilder instance every time
        let builder = NJBuilder::new(None, None).unwrap();
        let mat = builder.compute_distance_matrix(&sequences);
        let true_mat = dmatrix![
        0.0, 26.728641210756745, 26.728641210756745, 26.728641210756745, 0.8239592165010822;
        26.728641210756745, 0.0, 0.8239592165010822, 0.0, 26.728641210756745;
        26.728641210756745, 0.8239592165010822, 0.0, 0.8239592165010822, 26.728641210756745;
        26.728641210756745, 0.0, 0.8239592165010822, 0.0, 26.728641210756745;
        0.8239592165010822, 26.728641210756745, 26.728641210756745, 26.728641210756745, 0.0];
        assert_eq!(mat.distances, true_mat);
    }

    #[test]
    fn compute_distance_matrix_far() {
        let sequences = Sequences::new(vec![
            record!("A0", b"AAAAAAAAAAAAAAAAAAAA"),
            record!("B1", b"AAAAAAAAAAAAAAAAAAAA"),
            record!("C2", b"AAAAAAAAAAAAAAAAAAAAAAAAA"),
            record!("D3", b"CAAAAAAAAAAAAAAAAAAA"),
        ]);
        //For now, may instantiate NJBuilder instance every time
        let builder = NJBuilder::new(None, None).unwrap();
        let mat = builder.compute_distance_matrix(&sequences);
        let true_mat = dmatrix![
        0.0, 0.0, 0.2326161962278796, 0.051744653615213576;
        0.0, 0.0, 0.2326161962278796, 0.051744653615213576;
        0.2326161962278796, 0.2326161962278796, 0.0, 0.28924686060898847;
        0.051744653615213576, 0.051744653615213576, 0.28924686060898847, 0.0];
        assert_eq!(mat.distances, true_mat);
    }

    #[test]
    fn nj_correct_2() {
        // NJ based on example from https://www.tenderisthebyte.com/blog/2022/08/31/neighbor-joining-trees/#neighbor-joining-trees
        let nj_distances = NJMat {
            idx: (0..4).map(NodeIdx::Leaf).collect(),
            distances: dmatrix![
                0.0, 4.0, 5.0, 10.0;
                4.0, 0.0, 7.0, 12.0;
                5.0, 7.0, 0.0, 9.0;
                10.0, 12.0, 9.0, 0.0],
        };
        let sequences = Sequences::new(vec![
            record!("A", b""),
            record!("B", b""),
            record!("C", b""),
            record!("D", b""),
        ]);
        //For now, may instantiate NJBuilder instance every time
        let tree = NJBuilder::build_nj_tree_from_matrix(nj_distances, &sequences).unwrap();
        assert_eq!(tree.by_id("A").blen, 1.0);
        assert_eq!(tree.by_id("B").blen, 3.0);
        assert_eq!(tree.by_id("C").blen, 2.0);
        assert_eq!(tree.by_id("D").blen, 7.0);
        assert_eq!(tree.node(&I(4)).blen, 1.0);
        assert_eq!(tree.node(&I(5)).blen, 1.0);
        assert_eq!(tree.len(), 7);
        assert_eq!(tree.postorder.len(), 7);
        assert!(is_unique(&tree.postorder));
        assert_eq!(tree.preorder.len(), 7);
        assert!(is_unique(&tree.preorder));
    }

    #[test]
    fn protein_nj_correct() {
        // NJ based on example sequences from "./data/sequences_protein1.fasta"
        let nj_distances = NJMat {
            idx: (0..4).map(NodeIdx::Leaf).collect(),
            distances: dmatrix![
                0.0, 0.0, 0.0, 0.2;
                0.0, 0.0, 0.0, 0.2;
                0.0, 0.0, 0.0, 0.2;
                0.2, 0.2, 0.2, 0.0],
        };
        let sequences = Sequences::new(vec![
            record!("A0", b""),
            record!("B1", b""),
            record!("C2", b""),
            record!("D3", b""),
        ]);
        //For now, may instantiate NJBuilder instance every time
        let tree = NJBuilder::build_nj_tree_from_matrix(nj_distances, &sequences).unwrap();
        assert_eq!(tree.len(), 7);
        assert_eq!(tree.postorder.len(), 7);
        assert!(is_unique(&tree.postorder));
        assert_eq!(tree.preorder.len(), 7);
        assert!(is_unique(&tree.preorder));
    }

    #[test]
    fn nj_correct_wiki_example() {
        // NJ based on example from https://en.wikipedia.org/wiki/Neighbor_joining
        let nj_distances = NJMat {
            idx: (0..5).map(NodeIdx::Leaf).collect(),
            distances: dmatrix![
                0.0, 5.0, 9.0, 9.0, 8.0;
                5.0, 0.0, 10.0, 10.0, 9.0;
                9.0, 10.0, 0.0, 8.0, 7.0;
                9.0, 10.0, 8.0, 0.0, 3.0;
                8.0, 9.0, 7.0, 3.0, 0.0],
        };
        let sequences = Sequences::new(vec![
            record!("a", b""),
            record!("b", b""),
            record!("c", b""),
            record!("d", b""),
            record!("e", b""),
        ]);
        //For now, may instantiate NJBuilder instance every time
        let tree = NJBuilder::build_nj_tree_from_matrix(nj_distances, &sequences).unwrap();
        assert_eq!(tree.by_id("a").blen, 2.0);
        assert_eq!(tree.by_id("b").blen, 3.0);
        assert_eq!(tree.by_id("c").blen, 4.0);
        assert_eq!(tree.by_id("d").blen, 2.0);
        assert_eq!(tree.by_id("e").blen, 1.0);
        assert_eq!(tree.node(&I(5)).blen, 3.0);
        assert_eq!(tree.node(&I(6)).blen, 1.0);
        assert_eq!(tree.node(&I(7)).blen, 1.0);
        assert_eq!(tree.len(), 9);
        assert_eq!(tree.postorder.len(), 9);
        assert!(is_unique(&tree.postorder));
        assert_eq!(tree.preorder.len(), 9);
        assert!(is_unique(&tree.preorder));
    }

    #[test]
    fn nj_correct() {
        let nj_distances = NJMat {
            idx: (0..5).map(NodeIdx::Leaf).collect(),
            distances: dmatrix![
                0.0, 5.0, 9.0, 9.0, 8.0;
                5.0, 0.0, 10.0, 10.0, 9.0;
                9.0, 10.0, 0.0, 8.0, 7.0;
                9.0, 10.0, 8.0, 0.0, 3.0;
                8.0, 9.0, 7.0, 3.0, 0.0],
        };
        let sequences = Sequences::new(vec![
            record!("A0", b""),
            record!("B1", b""),
            record!("C2", b""),
            record!("D3", b""),
            record!("E4", b""),
        ]);
        //For now, may instantiate NJBuilder instance every time
        let nj_tree = NJBuilder::build_nj_tree_from_matrix(nj_distances, &sequences).unwrap();
        let nodes = vec![
            Node::new_leaf(0, Some(I(5)), 2.0, "A0".to_string()),
            Node::new_leaf(1, Some(I(5)), 3.0, "B1".to_string()),
            Node::new_leaf(2, Some(I(7)), 4.0, "C2".to_string()),
            Node::new_leaf(3, Some(I(6)), 2.0, "D3".to_string()),
            Node::new_leaf(4, Some(I(6)), 1.0, "E4".to_string()),
            Node::new_internal(5, Some(I(7)), vec![L(1), L(0)], 3.0, "".to_string()),
            Node::new_internal(6, Some(I(8)), vec![L(4), L(3)], 1.0, "".to_string()),
            Node::new_internal(7, Some(I(8)), vec![I(5), L(2)], 1.0, "".to_string()),
            Node::new_internal(8, None, vec![I(7), I(6)], 0.0, "".to_string()),
        ];
        assert_eq!(nj_tree.root, I(8));
        assert_eq!(nj_tree.nodes, nodes);
    }

    #[test]
    fn nj_correct_web_example() {
        let nj_distances = NJMat {
            idx: (0..4).map(NodeIdx::Leaf).collect(),
            distances: dmatrix![
                    0.0, 4.0, 5.0, 10.0;
                    4.0, 0.0, 7.0, 12.0;
                    5.0, 7.0, 0.0, 9.0;
                    10.0, 12.0, 9.0, 0.0],
        };
        let sequences = Sequences::new(vec![
            record!("A0", b""),
            record!("B1", b""),
            record!("C2", b""),
            record!("D3", b""),
        ]);
        //For now, may instantiate NJBuilder instance every time
        let nj_tree = NJBuilder::build_nj_tree_from_matrix(nj_distances, &sequences).unwrap();
        let nodes = vec![
            Node::new_leaf(0, Some(I(4)), 1.0, "A0".to_string()),
            Node::new_leaf(1, Some(I(4)), 3.0, "B1".to_string()),
            Node::new_leaf(2, Some(I(5)), 2.0, "C2".to_string()),
            Node::new_leaf(3, Some(I(5)), 7.0, "D3".to_string()),
            Node::new_internal(4, Some(I(6)), vec![L(0), L(1)], 1.0, "".to_string()),
            Node::new_internal(5, Some(I(6)), vec![L(3), L(2)], 1.0, "".to_string()),
            Node::new_internal(6, None, vec![I(4), I(5)], 0.0, "".to_string()),
        ];

        assert_eq!(nj_tree.root, I(6));
        assert_eq!(nj_tree.nodes, nodes);
    }
}<|MERGE_RESOLUTION|>--- conflicted
+++ resolved
@@ -27,19 +27,10 @@
 }
 
 impl NJBuilder {
-<<<<<<< HEAD
-    // Return Self instead so unwrap is uneeded, also since both are Options
+    // Returning Result in congruence with other functions and instantiators, must use unwrap
     pub(crate) fn new(temperature: Option<f64>, distance_function: Option<DistanceFunction>) -> Result<Self> {
         // Should allow for default distance function and temperature or specified
         let temperature = temperature.unwrap_or(0.00);
-=======
-    //May change this to return Self instead so unwrap is uneeded?
-    pub(crate) fn new(
-        temperature: f64,
-        distance_function: Option<DistanceFunction>,
-    ) -> Result<Self> {
-        // Should allow for default distance function or specified
->>>>>>> 758f8df8
         let distance_function = distance_function.unwrap_or(levenshtein);
         Ok(Self {
             temperature: temperature,
