use rstest::*;

use std::path::PathBuf;

use approx::assert_relative_eq;
use bio::io::fasta::Record;
use nalgebra::{dvector, DMatrix, DVector};

use crate::frequencies;
use crate::likelihood::LikelihoodCostFunction;
use crate::phylo_info::{GapHandling, PhyloInfo};
use crate::pip_model::{PIPLikelihoodCost, PIPModel, PIPModelInfo, PIPProteinModel};
use crate::sequences::{AMINOACIDS, GAP, NUCLEOTIDES};
use crate::substitution_models::dna_models::{DNASubstModel, DNA_GAP_SETS};
use crate::substitution_models::protein_models::{
    ProteinSubstModel, BLOSUM_PI_ARR, HIVB_PI_ARR, PROTEIN_GAP_SETS, WAG_PI_ARR,
};
use crate::substitution_models::substitution_models_tests::{
    gtr_char_probs_data, protein_char_probs_data,
};
use crate::substitution_models::{FreqVector, SubstMatrix, SubstitutionModel};
use crate::tree::{tree_parser, Tree};
use crate::{
    evolutionary_models::{
        DNAModelType::{self, *},
        EvoModelInfo, EvolutionaryModel,
        ProteinModelType::{self, *},
    },
    pip_model::PIPDNAModel,
};

const UNNORMALIZED_PIP_HKY_Q: [f64; 25] = [
    -0.9, 0.11, 0.22, 0.22, 0.0, 0.13, -0.88, 0.26, 0.26, 0.0, 0.33, 0.33, -0.825, 0.165, 0.0,
    0.19, 0.19, 0.095, -0.895, 0.0, 0.25, 0.25, 0.25, 0.25, -0.0,
];
const PIP_HKY_PARAMS: [f64; 7] = [0.5, 0.25, 0.22, 0.26, 0.33, 0.19, 0.5];

#[cfg(test)]
fn tree_newick(newick: &str) -> Tree {
    tree_parser::from_newick_string(newick)
        .unwrap()
        .pop()
        .unwrap()
}

#[cfg(test)]
fn compare_pip_subst_rates<SubstModel: SubstitutionModel + Clone>(
    chars: &[u8],
    pip_model: &PIPModel<SubstModel>,
    subst_model: &SubstModel,
) where
    SubstModel::ModelType: Clone,
    SubstModel::Params: Clone,
{
    for &char in chars {
        assert!(pip_model.rate(char, char) < 0.0);
        assert_relative_eq!(
            pip_model.q.row(pip_model.index[char as usize]).sum(),
            0.0,
            epsilon = 1e-10
        );
        for &other_char in chars {
            if char == other_char {
                continue;
            }
            assert_relative_eq!(
                pip_model.rate(char, other_char),
                subst_model.rate(char, other_char)
            );
        }
        assert_relative_eq!(pip_model.rate(char, b'-'), pip_model.params.mu);
        assert_relative_eq!(pip_model.rate(GAP, char), 0.0);
    }
}

#[rstest]
#[case::wag(WAG, &[0.1, 0.4], &WAG_PI_ARR)]
#[case::blosum(BLOSUM, &[0.8, 0.25], &BLOSUM_PI_ARR)]
#[case::hivb(HIVB, &[1.1, 12.4], &HIVB_PI_ARR)]
fn protein_pip_correct(
    #[case] model_type: ProteinModelType,
    #[case] params: &[f64],
    #[case] pi_array: &[f64],
) {
    let pip_model = PIPProteinModel::new(model_type, params).unwrap();
    assert_eq!(pip_model.params.lambda, params[0]);
    assert_eq!(pip_model.params.mu, params[1]);
    let frequencies = frequencies!(pi_array).insert_row(20, 0.0);
    assert_eq!(EvolutionaryModel::freqs(&pip_model), &frequencies);
    let subst_model = <ProteinSubstModel as SubstitutionModel>::new(model_type, &[]).unwrap();
    compare_pip_subst_rates(AMINOACIDS, &pip_model, &subst_model);
}

#[test]
fn pip_dna_jc69_correct() {
    let pip_jc69 = PIPDNAModel::new(JC69, &[0.1, 0.4]).unwrap();
    assert_eq!(pip_jc69.params.lambda, 0.1);
    assert_eq!(pip_jc69.params.mu, 0.4);
    assert_eq!(
        EvolutionaryModel::freqs(&pip_jc69),
        &dvector![0.25, 0.25, 0.25, 0.25, 0.0]
    );
    let jc96 = <DNASubstModel as SubstitutionModel>::new(JC69, &[]).unwrap();
    compare_pip_subst_rates(NUCLEOTIDES, &pip_jc69, &jc96);
}

#[test]
fn pip_dna_jc69_normalised() {
    let pip_jc69 = PIPDNAModel::new(JC69, &[0.1, 0.4]).unwrap();
    assert_eq!(pip_jc69.params.lambda, 0.1);
    assert_eq!(pip_jc69.params.mu, 0.4);
    assert_eq!(
        EvolutionaryModel::freqs(&pip_jc69),
        &dvector![0.25, 0.25, 0.25, 0.25, 0.0]
    );
    for &char in NUCLEOTIDES {
        assert_eq!(EvolutionaryModel::rate(&pip_jc69, char, char), -1.0 - 0.4);
        assert_relative_eq!(pip_jc69.q.row(pip_jc69.index[char as usize]).sum(), 0.0,);
        assert_relative_eq!(EvolutionaryModel::rate(&pip_jc69, char, b'-'), 0.4);
        assert_relative_eq!(EvolutionaryModel::rate(&pip_jc69, b'-', char), 0.0);
    }
}

#[test]
fn pip_protein_wag_normalised() {
    let pip_wag = PIPProteinModel::new(WAG, &[0.1, 0.4]).unwrap();
    assert_eq!(pip_wag.params.lambda, 0.1);
    assert_eq!(pip_wag.params.mu, 0.4);
    let stat_dist = frequencies!(&WAG_PI_ARR).insert_row(20, 0.0);
    assert_relative_eq!(EvolutionaryModel::freqs(&pip_wag), &stat_dist);
    assert_relative_eq!(pip_wag.q.sum(), 0.0, epsilon = 1e-10);
    for &char in NUCLEOTIDES {
        assert_relative_eq!(pip_wag.q.row(pip_wag.index[char as usize]).sum(), 0.0,);
        assert_relative_eq!(
            EvolutionaryModel::rate(&pip_wag, char, b'-'),
            0.4,
            epsilon = 1e-5
        );
        assert_relative_eq!(EvolutionaryModel::rate(&pip_wag, b'-', char), 0.0);
    }
}

#[test]
fn pip_dna_tn93_correct() {
    let pip_tn93 = PIPDNAModel::new(
        TN93,
        &[
            0.2, 0.5, 0.22, 0.26, 0.33, 0.19, 0.5970915, 0.2940435, 0.00135,
        ],
    )
    .unwrap();
    let tn93 = <DNASubstModel as SubstitutionModel>::new(
        TN93,
        &[0.22, 0.26, 0.33, 0.19, 0.5970915, 0.2940435, 0.00135],
    )
    .unwrap();
    let mut diff = SubstMatrix::zeros(4, 4);
    diff.fill_diagonal(-0.5);
    diff = diff.insert_column(4, 0.5).insert_row(4, 0.0);
    let expected_q = tn93.q.insert_column(4, 0.0).insert_row(4, 0.0) + diff;
    assert_relative_eq!(pip_tn93.q, expected_q, epsilon = 1e-10);
    assert_relative_eq!(
        EvolutionaryModel::freqs(&pip_tn93),
        &dvector![0.22, 0.26, 0.33, 0.19, 0.0]
    );
}

#[rstest]
#[case::jc69(JC69, &[0.2])]
#[case::k80(K80, &[0.2])]
#[case::hky(HKY, &[0.22, 0.26, 0.33, 0.19, 0.5])]
#[case::tn93_too_few_for_subst(TN93, &[0.2, 0.5, 0.22, 0.26, 0.33, 0.19])]
#[case::tn93_too_few_for_pip(TN93, &[0.22, 0.26, 0.33, 0.19, 0.5970915, 0.2940435, 0.00135])]
#[case::gtr(GTR, &[0.1, 0.3, 0.4, 0.2, 5.0, 1.0, 1.0, 1.0, 1.0, 5.0])]
fn pip_dna_too_few_params(#[case] model_type: DNAModelType, #[case] params: &[f64]) {
    let result = PIPDNAModel::new(model_type, params);
    assert!(result.is_err());
}

#[rstest]
#[case::wag_no_params(WAG, &[])]
#[case::blosum(BLOSUM, &[0.2])]
#[case::hivb(HIVB, &[0.22])]
#[case::wag_one_param(WAG, &[0.1])]
fn pip_protein_too_few_params(#[case] model_type: ProteinModelType, #[case] params: &[f64]) {
    let result = PIPProteinModel::new(model_type, params);
    assert!(result.is_err());
}

#[test]
fn pip_dna_char_frequencies() {
    let (params, char_probs) = gtr_char_probs_data();
    let pip_gtr = PIPDNAModel::new(GTR, &[vec![0.2, 0.4], params].concat()).unwrap();
    for (&char, expected_gtr) in char_probs.iter() {
        let expected_pip = expected_gtr.clone().insert_row(4, 0.0);
        let actual = pip_gtr.char_probability(&DNA_GAP_SETS[char as usize]);
        assert_eq!(actual.len(), 5);
        assert_relative_eq!(actual.sum(), 1.0);
        assert_relative_eq!(actual, expected_pip, epsilon = 1e-4);
    }
    let actual = pip_gtr.char_probability(&DNA_GAP_SETS[b'-' as usize]);
    assert_eq!(actual.len(), 5);
    assert_relative_eq!(actual.sum(), 1.0);
    assert_relative_eq!(actual, dvector![0.0, 0.0, 0.0, 0.0, 1.0]);
}

#[rstest]
#[case::wag(WAG, &WAG_PI_ARR, 1e-8)]
#[case::blosum(BLOSUM, &BLOSUM_PI_ARR, 1e-5)]
#[case::hivb(HIVB, &HIVB_PI_ARR, 1e-8)]
fn protein_char_probabilities(
    #[case] model_type: ProteinModelType,
    #[case] pi_array: &[f64],
    #[case] epsilon: f64,
) {
    let pip = PIPProteinModel::new(model_type, &[0.4, 0.1]).unwrap();
    let expected = protein_char_probs_data(pi_array);
    for (char, expected_prot) in expected.into_iter() {
        let expected_pip = expected_prot.clone().insert_row(20, 0.0);
        let actual = pip.char_probability(&PROTEIN_GAP_SETS[char as usize]);
        assert_eq!(actual.len(), 21);
        assert_relative_eq!(actual.sum(), 1.0, epsilon = epsilon);
        assert_relative_eq!(actual, expected_pip, epsilon = epsilon);
    }
    let actual = pip.char_probability(&PROTEIN_GAP_SETS[b'-' as usize]);
    assert_eq!(actual.len(), 21);
    assert_relative_eq!(actual.sum(), 1.0);
    assert_relative_eq!(actual, frequencies!(&[0.0; 20]).insert_row(20, 1.0));
}

#[rstest]
#[case::jc69(JC69, &[])]
#[case::k80(K80, &[])]
#[case::hky(HKY, &[0.22, 0.26, 0.33, 0.19, 0.5])]
#[case::tn93(TN93, &[0.22, 0.26, 0.33, 0.19, 0.5970915, 0.2940435, 0.00135])]
#[case::gtr(GTR, &[0.1, 0.3, 0.4, 0.2, 5.0, 1.0, 1.0, 1.0, 1.0, 5.0])]
fn pip_rates(#[case] model_type: DNAModelType, #[case] params: &[f64]) {
    let pip_params = [0.2, 0.15];
    let pip_model = PIPDNAModel::new(model_type, &[&pip_params, params].concat()).unwrap();
    let subst_model = <DNASubstModel as SubstitutionModel>::new(model_type, params).unwrap();
    compare_pip_subst_rates(NUCLEOTIDES, &pip_model, &subst_model);
    let pip_model = PIPDNAModel::new(model_type, &[&pip_params, params].concat()).unwrap();
    let subst_model = <DNASubstModel as SubstitutionModel>::new(model_type, params).unwrap();
    compare_pip_subst_rates(NUCLEOTIDES, &pip_model, &subst_model);
}

#[rstest]
#[case::jc69(JC69, &[])]
#[case::k80(K80, &[])]
#[case::hky(HKY, &[0.22, 0.26, 0.33, 0.19, 0.5])]
#[case::tn93(TN93, &[0.22, 0.26, 0.33, 0.19, 0.5970915, 0.2940435, 0.00135])]
#[case::gtr(GTR, &[0.1, 0.3, 0.4, 0.2, 5.0, 1.0, 1.0, 1.0, 1.0, 5.0])]
fn pip_dna_p_matrix_inf(#[case] model_type: DNAModelType, #[case] params: &[f64]) {
    let pip_params = vec![0.2, 0.5];
    let pip = PIPDNAModel::new(model_type, &[&pip_params, params].concat()).unwrap();
    let p = EvolutionaryModel::p(&pip, 10000000.0);
    let expected = SubstMatrix::from_row_slice(
        5,
        5,
        &[
            0.0, 0.0, 0.0, 0.0, 1.0, 0.0, 0.0, 0.0, 0.0, 1.0, 0.0, 0.0, 0.0, 0.0, 1.0, 0.0, 0.0,
            0.0, 0.0, 1.0, 0.0, 0.0, 0.0, 0.0, 1.0,
        ],
    );
    assert_relative_eq!(p, expected, epsilon = 1e-10);
}

#[rstest]
#[case::wag(WAG, &[1.2, 0.95])]
#[case::blosum(BLOSUM, &[0.2, 0.5])]
#[case::hivb(HIVB, &[0.1, 0.04])]
fn pip_protein_p_matrix_inf(#[case] model_type: ProteinModelType, #[case] params: &[f64]) {
    let pip = PIPProteinModel::new(model_type, params).unwrap();
    let p = EvolutionaryModel::p(&pip, 10000000.0);
    let mut expected = SubstMatrix::zeros(21, 21);
    expected.fill_column(20, 1.0);
    assert_relative_eq!(p, expected, epsilon = 1e-10);
}

#[test]
fn pip_p_example_matrix() {
    // PIP matrix example from the PIP likelihood tutorial, rounded to 3 decimal values
    let epsilon = 1e-3;
    let mut pip_hky = PIPDNAModel::new(HKY, &PIP_HKY_PARAMS).unwrap();
    pip_hky.q = SubstMatrix::from_column_slice(5, 5, &UNNORMALIZED_PIP_HKY_Q);
    let expected_p = SubstMatrix::from_row_slice(
        5,
        5,
        &[
            0.225, 0.109, 0.173, 0.0996, 0.393, 0.0922, 0.242, 0.173, 0.0996, 0.393, 0.115, 0.136,
            0.276, 0.0792, 0.393, 0.115, 0.136, 0.138, 0.217, 0.393, 0.0, 0.0, 0.0, 0.0, 1.0,
        ],
    );
    assert_relative_eq!(
        EvolutionaryModel::p(&pip_hky, 2.0),
        expected_p,
        epsilon = epsilon
    );
    let expected_p = SubstMatrix::from_row_slice(
        5,
        5,
        &[
            0.437, 0.0859, 0.162, 0.0935, 0.221, 0.0727, 0.45, 0.162, 0.0935, 0.221, 0.108, 0.128,
            0.48, 0.0625, 0.221, 0.108, 0.128, 0.108, 0.434, 0.221, 0.0, 0.0, 0.0, 0.0, 1.0,
        ],
    );
    assert_relative_eq!(
        EvolutionaryModel::p(&pip_hky, 1.0),
        expected_p,
        epsilon = epsilon
    );
}

#[test]
fn pip_likelihood_no_msa() {
    let info = PhyloInfo::from_files(
        PathBuf::from("./data/sequences_DNA2_unaligned.fasta"),
        PathBuf::from("./data/tree_diff_branch_lengths_2.newick"),
        &GapHandling::Proper,
    )
    .unwrap();
    let model_jc69 = PIPDNAModel::new(JC69, &[0.5, 0.25]).unwrap();
    assert!(PIPModelInfo::<DNASubstModel>::new(&info, &model_jc69).is_err());
}

#[cfg(test)]
fn setup_example_phylo_info() -> PhyloInfo {
    let sequences = vec![
        Record::with_attrs("A", None, b"-A--"),
        Record::with_attrs("B", None, b"CA--"),
        Record::with_attrs("C", None, b"-A-G"),
        Record::with_attrs("D", None, b"-CAA"),
    ];
    PhyloInfo::from_sequences_tree(
        sequences,
        tree_newick("((A:2,B:2)E:2,(C:1,D:1)F:3)R:0;"),
        &GapHandling::Proper,
    )
    .unwrap()
}

#[test]
fn pip_hky_likelihood_example_leaf_values() {
    let info = setup_example_phylo_info();
    let mut model = PIPDNAModel::new(HKY, &PIP_HKY_PARAMS).unwrap();
    model.q = SubstMatrix::from_column_slice(5, 5, &UNNORMALIZED_PIP_HKY_Q);

    let mut temp_values = PIPModelInfo::<DNASubstModel>::new(&info, &model).unwrap();
    let cost = PIPLikelihoodCost {
        info,
        model: &model,
    };

    let iota = 0.133;
    let beta = 0.787;
    cost.set_leaf_values(
<<<<<<< HEAD
        cost.info.tree.get_idx_by_id("A").unwrap(),
=======
        cost.info.tree.idx_by_id("A").unwrap().into(),
>>>>>>> 6a9049be
        &model,
        &mut temp_values,
    );
    assert_values(
        &temp_values,
<<<<<<< HEAD
        cost.info.tree.get_idx_by_id("A").unwrap(),
=======
        cost.info.tree.idx_by_id("A").unwrap().into(),
>>>>>>> 6a9049be
        iota,
        beta,
        &[[0.0, 1.0, 0.0, 0.0], [0.0; 4], [0.0; 4]].concat(),
        &[0.0, 0.33, 0.0, 0.0],
        &[0.0, 0.33 * iota * beta, 0.0, 0.0],
    );
    cost.set_leaf_values(
<<<<<<< HEAD
        cost.info.tree.get_idx_by_id("B").unwrap(),
=======
        cost.info.tree.idx_by_id("B").unwrap().into(),
>>>>>>> 6a9049be
        &model,
        &mut temp_values,
    );
    assert_values(
        &temp_values,
<<<<<<< HEAD
        cost.info.tree.get_idx_by_id("B").unwrap(),
=======
        cost.info.tree.idx_by_id("B").unwrap().into(),
>>>>>>> 6a9049be
        iota,
        beta,
        &[[1.0, 1.0, 0.0, 0.0], [0.0; 4], [0.0; 4]].concat(),
        &[0.26, 0.33, 0.0, 0.0],
        &[0.26 * iota * beta, 0.33 * iota * beta, 0.0, 0.0],
    );
    cost.set_leaf_values(
<<<<<<< HEAD
        cost.info.tree.get_idx_by_id("C").unwrap(),
=======
        cost.info.tree.idx_by_id("C").unwrap().into(),
>>>>>>> 6a9049be
        &model,
        &mut temp_values,
    );
    let iota = 0.067;
    let beta = 0.885;
    assert_values(
        &temp_values,
<<<<<<< HEAD
        cost.info.tree.get_idx_by_id("C").unwrap(),
=======
        cost.info.tree.idx_by_id("C").unwrap().into(),
>>>>>>> 6a9049be
        iota,
        beta,
        &[[0.0, 1.0, 0.0, 1.0], [0.0; 4], [0.0; 4]].concat(),
        &[0.0, 0.33, 0.0, 0.19],
        &[0.0, 0.33 * iota * beta, 0.0, 0.19 * iota * beta],
    );
    cost.set_leaf_values(
<<<<<<< HEAD
        cost.info.tree.get_idx_by_id("D").unwrap(),
=======
        cost.info.tree.idx_by_id("D").unwrap().into(),
>>>>>>> 6a9049be
        &model,
        &mut temp_values,
    );
    assert_values(
        &temp_values,
<<<<<<< HEAD
        cost.info.tree.get_idx_by_id("D").unwrap(),
=======
        cost.info.tree.idx_by_id("D").unwrap().into(),
>>>>>>> 6a9049be
        iota,
        beta,
        &[[0.0, 1.0, 1.0, 1.0], [0.0; 4], [0.0; 4]].concat(),
        &[0.0, 0.26, 0.33, 0.33],
        &[
            0.0,
            0.26 * iota * beta,
            0.33 * iota * beta,
            0.33 * iota * beta,
        ],
    );
}

#[test]
fn pip_hky_likelihood_example_internals() {
    let mut model = PIPDNAModel::new(HKY, &PIP_HKY_PARAMS).unwrap();
    model.q = SubstMatrix::from_column_slice(5, 5, &UNNORMALIZED_PIP_HKY_Q);
    let info = setup_example_phylo_info();
    let mut temp_values = PIPModelInfo::<DNASubstModel>::new(&info, &model).unwrap();
    let cost = PIPLikelihoodCost {
        info,
        model: &model,
    };
    for i in cost.info.tree.get_leaves() {
        cost.set_leaf_values((&i.idx).into(), &model, &mut temp_values);
    }
    let iota = 0.133;
    let beta = 0.787;
<<<<<<< HEAD
    let idx = cost.info.tree.get_idx_by_id("E").unwrap();
=======
    let idx = usize::from(cost.info.tree.idx_by_id("E").unwrap());
>>>>>>> 6a9049be
    cost.set_internal_values(idx, &model, &mut temp_values);
    assert_values(
        &temp_values,
        idx,
        iota,
        beta,
        &[1.0, 1.0, 0.0, 0.0, 0.0, 0.0, 0.0, 0.0, 1.0, 0.0, 0.0, 0.0],
        &[0.0619, 0.0431, 0.154, 0.154],
        &[
            0.0619 * iota * beta + 0.26 * iota * beta,
            0.0431 * iota * beta,
            0.0,
            0.0,
        ],
    );
<<<<<<< HEAD
    let idx = cost.info.tree.get_idx_by_id("F").unwrap();
=======
    let idx = usize::from(cost.info.tree.idx_by_id("F").unwrap());
>>>>>>> 6a9049be
    cost.set_internal_values(idx, &model, &mut temp_values);
    let iota_f = 0.2;
    let beta_f = 0.704;
    let iota_d = 0.067;
    let beta_d = 0.885;
    assert_values(
        &temp_values,
        idx,
        iota_f,
        beta_f,
        &[0.0, 1.0, 1.0, 1.0, 0.0, 0.0, 0.0, 0.0, 0.0, 0.0, 1.0, 0.0],
        &[0.0488, 0.0449, 0.0567, 0.0261],
        &[
            0.0,
            0.0449 * iota_f * beta_f,
            0.0567 * iota_f * beta_f + 0.33 * iota_d * beta_d,
            0.0261 * iota_f * beta_f,
        ],
    );

    let iota = 0.267;
    let beta = 1.0;
    let iota_e = 0.133;
    let beta_e = 0.787;
<<<<<<< HEAD
    let idx = cost.info.tree.get_idx_by_id("R").unwrap();
=======
    let idx = usize::from(cost.info.tree.idx_by_id("R").unwrap());
>>>>>>> 6a9049be
    cost.set_root_values(idx, &model, &mut temp_values);
    assert_values(
        &temp_values,
        idx,
        iota,
        beta,
        &[1.0, 1.0, 1.0, 1.0, 1.0, 0.0, 0.0, 0.0, 0.0, 0.0, 1.0, 1.0],
        &[0.0207, 0.000557, 0.013, 0.00598],
        &[
            0.0207 * iota * beta + 0.0619 * iota_e * beta_e + 0.26 * iota_e * beta_e,
            0.000557 * iota * beta,
            0.013 * iota * beta + 0.0567 * iota_f * beta_f + 0.33 * iota_d * beta_d,
            0.00598 * iota * beta + 0.0261 * iota_f * beta_f,
        ],
    );
}

#[cfg(test)]
fn assert_values<SM: SubstitutionModel>(
    tmp: &PIPModelInfo<SM>,
    node_id: usize,
    exp_ins: f64,
    exp_surv: f64,
    exp_anc: &[f64],
    exp_f: &[f64],
    exp_p: &[f64],
) {
    let e = 1e-3;
    assert_relative_eq!(tmp.ins_probs[node_id], exp_ins, epsilon = e);
    assert_relative_eq!(tmp.surv_probs[node_id], exp_surv, epsilon = e);
    assert_relative_eq!(
        tmp.f[node_id],
        DVector::<f64>::from_column_slice(exp_f),
        epsilon = e
    );
    assert_eq!(tmp.anc[node_id].nrows(), exp_f.len());
    assert_eq!(tmp.anc[node_id].ncols(), 3);
    assert_relative_eq!(
        tmp.anc[node_id].as_slice(),
        DMatrix::<f64>::from_column_slice(exp_anc.len(), 1, exp_anc).as_slice(),
    );
    assert_relative_eq!(
        tmp.p[node_id],
        DVector::<f64>::from_column_slice(exp_p),
        epsilon = e
    );
}

#[test]
fn pip_hky_likelihood_example_c0() {
    let mut model = PIPDNAModel::new(HKY, &PIP_HKY_PARAMS).unwrap();
    model.q = SubstMatrix::from_column_slice(5, 5, &UNNORMALIZED_PIP_HKY_Q);
    let info = setup_example_phylo_info();
    let mut tmp = PIPModelInfo::<DNASubstModel>::new(&info, &model).unwrap();
    let cost = PIPLikelihoodCost {
        info,
        model: &model,
    };
<<<<<<< HEAD
    cost.set_leaf_values(cost.info.tree.get_idx_by_id("A").unwrap(), &model, &mut tmp);
    assert_c0_values(
        &tmp,
        cost.info.tree.get_idx_by_id("A").unwrap(),
=======
    cost.set_leaf_values(
        cost.info.tree.idx_by_id("A").unwrap().into(),
        &model,
        &mut tmp,
    );
    assert_c0_values(
        &tmp,
        cost.info.tree.idx_by_id("A").unwrap().into(),
>>>>>>> 6a9049be
        &[0.0, 0.0, 0.0, 0.0, 1.0],
        0.0,
        0.028329,
    );
<<<<<<< HEAD
    cost.set_leaf_values(cost.info.tree.get_idx_by_id("B").unwrap(), &model, &mut tmp);
    assert_c0_values(
        &tmp,
        cost.info.tree.get_idx_by_id("B").unwrap(),
=======
    cost.set_leaf_values(
        cost.info.tree.idx_by_id("B").unwrap().into(),
        &model,
        &mut tmp,
    );
    assert_c0_values(
        &tmp,
        cost.info.tree.idx_by_id("B").unwrap().into(),
>>>>>>> 6a9049be
        &[0.0, 0.0, 0.0, 0.0, 1.0],
        0.0,
        0.028329,
    );
<<<<<<< HEAD
    cost.set_leaf_values(cost.info.tree.get_idx_by_id("C").unwrap(), &model, &mut tmp);
    assert_c0_values(
        &tmp,
        cost.info.tree.get_idx_by_id("C").unwrap(),
=======
    cost.set_leaf_values(
        cost.info.tree.idx_by_id("C").unwrap().into(),
        &model,
        &mut tmp,
    );
    assert_c0_values(
        &tmp,
        cost.info.tree.idx_by_id("C").unwrap().into(),
>>>>>>> 6a9049be
        &[0.0, 0.0, 0.0, 0.0, 1.0],
        0.0,
        0.007705,
    );
<<<<<<< HEAD
    cost.set_leaf_values(cost.info.tree.get_idx_by_id("D").unwrap(), &model, &mut tmp);
    assert_c0_values(
        &tmp,
        cost.info.tree.get_idx_by_id("D").unwrap(),
=======
    cost.set_leaf_values(
        cost.info.tree.idx_by_id("D").unwrap().into(),
        &model,
        &mut tmp,
    );
    assert_c0_values(
        &tmp,
        cost.info.tree.idx_by_id("D").unwrap().into(),
>>>>>>> 6a9049be
        &[0.0, 0.0, 0.0, 0.0, 1.0],
        0.0,
        0.007705,
    );
<<<<<<< HEAD
    let idx = cost.info.tree.get_idx_by_id("E").unwrap();
=======
    let idx = usize::from(cost.info.tree.idx_by_id("E").unwrap());
>>>>>>> 6a9049be
    cost.set_internal_values(idx, &model, &mut tmp);
    assert_c0_values(
        &tmp,
        idx,
        &[0.154, 0.154, 0.154, 0.154, 1.0],
        0.154,
        0.044448334 + 0.028329 * 2.0,
    );
<<<<<<< HEAD
    let idx = cost.info.tree.get_idx_by_id("F").unwrap();
=======
    let idx = usize::from(cost.info.tree.idx_by_id("F").unwrap());
>>>>>>> 6a9049be
    cost.set_internal_values(idx, &model, &mut tmp);
    assert_c0_values(
        &tmp,
        idx,
        &[0.0488, 0.0488, 0.0488, 0.0488, 1.0],
        0.0488,
        0.06607104 + 0.007705 * 2.0,
    );
<<<<<<< HEAD
    let idx = cost.info.tree.get_idx_by_id("R").unwrap();
=======
    let idx = usize::from(cost.info.tree.idx_by_id("R").unwrap());
>>>>>>> 6a9049be
    cost.set_root_values(idx, &model, &mut tmp);
    assert_c0_values(
        &tmp,
        idx,
        &[0.268, 0.268, 0.268, 0.268, 1.0],
        0.268,
        0.071556 + 0.044448334 + 0.028329 * 2.0 + 0.06607104 + 0.007705 * 2.0,
    )
}

#[cfg(test)]
fn assert_c0_values<SM: SubstitutionModel>(
    tmp: &PIPModelInfo<SM>,
    node_id: usize,
    exp_ftilde: &[f64],
    exp_f: f64,
    exp_p: f64,
) {
    let e = 1e-3;
    assert_relative_eq!(
        tmp.c0_ftilde[node_id],
        DMatrix::<f64>::from_column_slice(SM::N + 1, 1, exp_ftilde),
        epsilon = e
    );
    assert_relative_eq!(tmp.c0_f[node_id], exp_f, epsilon = e);
    assert_relative_eq!(tmp.c0_p[node_id], exp_p, epsilon = e);
}

#[test]
fn pip_hky_likelihood_example_final() {
    let mut model = PIPDNAModel::new(HKY, &PIP_HKY_PARAMS).unwrap();
    model.q = SubstMatrix::from_column_slice(5, 5, &UNNORMALIZED_PIP_HKY_Q);
    let info = setup_example_phylo_info();
    let mut tmp = PIPModelInfo::<DNASubstModel>::new(&info, &model).unwrap();
    let cost = PIPLikelihoodCost {
        info,
        model: &model,
    };
    for i in cost.info.tree.get_leaves() {
        cost.set_leaf_values((&i.idx).into(), &model, &mut tmp);
    }
    cost.set_internal_values(1, &model, &mut tmp);
    cost.set_internal_values(4, &model, &mut tmp);
    cost.set_root_values(0, &model, &mut tmp);
    assert_relative_eq!(
        tmp.p[0],
        DVector::from_column_slice(&[0.0392204949, 0.000148719, 0.03102171, 0.00527154]),
        epsilon = 1e-3
    );
    assert_relative_eq!(tmp.c0_p[0], 0.254143374, epsilon = 1e-3);
    assert_relative_eq!(
        cost.compute_log_likelihood_with_tmp(&mut tmp),
        -20.769363665853653 - 0.709020450847471,
        epsilon = 1e-3
    );
    assert_relative_eq!(
        cost.compute_log_likelihood_with_tmp(&mut tmp),
        -21.476307347643274, // value from the python script
        epsilon = 1e-2
    );
}

#[cfg(test)]
fn setup_example_phylo_info_2() -> PhyloInfo {
    let sequences = vec![
        Record::with_attrs("A", None, b"--A--"),
        Record::with_attrs("B", None, b"-CA--"),
        Record::with_attrs("C", None, b"--A-G"),
        Record::with_attrs("D", None, b"T-CAA"),
    ];
    PhyloInfo::from_sequences_tree(
        sequences,
        tree_newick("((A:2,B:2)E:2,(C:1,D:1)F:3)R:0;"),
        &GapHandling::Proper,
    )
    .unwrap()
}

#[test]
fn pip_hky_likelihood_example_2() {
    let mut model = PIPDNAModel::new(HKY, &PIP_HKY_PARAMS).unwrap();
    model.q = SubstMatrix::from_column_slice(5, 5, &UNNORMALIZED_PIP_HKY_Q);
    let info = setup_example_phylo_info_2();
    let cost = PIPLikelihoodCost {
        info,
        model: &model,
    };
    assert_relative_eq!(
        LikelihoodCostFunction::compute_logl(&cost),
        -24.9549393298,
        epsilon = 1e-2
    );
}

#[test]
fn pip_likelihood_huelsenbeck_example() {
    let info = PhyloInfo::from_files(
        PathBuf::from("./data/Huelsenbeck_example_long_DNA.fasta"),
        PathBuf::from("./data/Huelsenbeck_example.newick"),
        &GapHandling::Proper,
    )
    .unwrap();
    let model = PIPDNAModel::new(HKY, &PIP_HKY_PARAMS).unwrap();
    let cost = PIPLikelihoodCost {
        info: info.clone(),
        model: &model,
    };
    assert_relative_eq!(
        LikelihoodCostFunction::compute_logl(&cost),
        -372.1419415285655,
        epsilon = 1e-4
    );

    let model = PIPDNAModel::new(HKY, &[1.2, 0.45, 0.25, 0.25, 0.25, 0.25, 1.0]).unwrap();
    let cost = PIPLikelihoodCost {
        info: info.clone(),
        model: &model,
    };
    assert_relative_eq!(
        LikelihoodCostFunction::compute_logl(&cost),
        -361.1613531649497, // value from the python script
        epsilon = 1e-1
    );

    let model = PIPDNAModel::new(
        GTR,
        &[
            0.5, 0.25, 0.22, 0.26, 0.33, 0.19, 1.25453, 1.07461, 1.0, 1.14689, 1.53244, 1.47031,
        ],
    )
    .unwrap();
    let cost = PIPLikelihoodCost {
        info,
        model: &model,
    };
    assert_relative_eq!(
        LikelihoodCostFunction::compute_logl(&cost),
        -359.2343309917135,
        epsilon = 1e-4
    );
}

#[test]
fn pip_likelihood_huelsenbeck_example_model_comp() {
    let info = PhyloInfo::from_files(
        PathBuf::from("./data/Huelsenbeck_example_long_DNA.fasta"),
        PathBuf::from("./data/Huelsenbeck_example.newick"),
        &GapHandling::Proper,
    )
    .unwrap();
    let model_hky_as_jc69 =
        PIPDNAModel::new(HKY, &[1.1, 0.55, 0.25, 0.25, 0.25, 0.25, 1.0]).unwrap();
    let cost_1 = PIPLikelihoodCost {
        info: info.clone(),
        model: &model_hky_as_jc69,
    };
    let model_jc69 = PIPDNAModel::new(JC69, &[1.1, 0.55]).unwrap();
    let cost_2 = PIPLikelihoodCost {
        info,
        model: &model_jc69,
    };
    assert_relative_eq!(
        LikelihoodCostFunction::compute_logl(&cost_1),
        LikelihoodCostFunction::compute_logl(&cost_2),
    );
}

#[test]
fn pip_likelihood_huelsenbeck_example_reroot() {
    let info_1 = PhyloInfo::from_files(
        PathBuf::from("./data/Huelsenbeck_example_long_DNA.fasta"),
        PathBuf::from("./data/Huelsenbeck_example.newick"),
        &GapHandling::Proper,
    )
    .unwrap();
    let model_gtr = PIPDNAModel::new(
        GTR,
        &[
            0.5, 0.25, 0.22, 0.26, 0.33, 0.19, 1.25453, 1.07461, 1.0, 1.14689, 1.53244, 1.47031,
        ],
    )
    .unwrap();
    let cost_1 = PIPLikelihoodCost {
        info: info_1,
        model: &model_gtr,
    };

    let info_2 = PhyloInfo::from_files(
        PathBuf::from("./data/Huelsenbeck_example_long_DNA.fasta"),
        PathBuf::from("./data/Huelsenbeck_example_reroot.newick"),
        &GapHandling::Proper,
    )
    .unwrap();
    let cost_2 = PIPLikelihoodCost {
        info: info_2,
        model: &model_gtr,
    };

    assert_relative_eq!(
        LikelihoodCostFunction::compute_logl(&cost_1),
        LikelihoodCostFunction::compute_logl(&cost_2),
    );
    assert_relative_eq!(
        LikelihoodCostFunction::compute_logl(&cost_1),
        -359.2343309917135,
        epsilon = 1e-4
    );
}

#[test]
fn pip_likelihood_protein_example() {
    let info = PhyloInfo::from_files(
        PathBuf::from("./data/phyml_protein_example.fasta"),
        PathBuf::from("./data/phyml_protein_example.newick"),
        &GapHandling::Proper,
    )
    .unwrap();
    let model_wag = PIPProteinModel::new(WAG, &[0.5, 0.25]).unwrap();
    let cost = PIPLikelihoodCost {
        info,
        model: &model_wag,
    };
    assert!(LikelihoodCostFunction::compute_logl(&cost) <= 0.0);
}<|MERGE_RESOLUTION|>--- conflicted
+++ resolved
@@ -354,21 +354,13 @@
     let iota = 0.133;
     let beta = 0.787;
     cost.set_leaf_values(
-<<<<<<< HEAD
-        cost.info.tree.get_idx_by_id("A").unwrap(),
-=======
-        cost.info.tree.idx_by_id("A").unwrap().into(),
->>>>>>> 6a9049be
+        cost.info.tree.idx_by_id("A").unwrap(),
         &model,
         &mut temp_values,
     );
     assert_values(
         &temp_values,
-<<<<<<< HEAD
-        cost.info.tree.get_idx_by_id("A").unwrap(),
-=======
-        cost.info.tree.idx_by_id("A").unwrap().into(),
->>>>>>> 6a9049be
+        cost.info.tree.idx_by_id("A").unwrap(),
         iota,
         beta,
         &[[0.0, 1.0, 0.0, 0.0], [0.0; 4], [0.0; 4]].concat(),
@@ -376,21 +368,13 @@
         &[0.0, 0.33 * iota * beta, 0.0, 0.0],
     );
     cost.set_leaf_values(
-<<<<<<< HEAD
-        cost.info.tree.get_idx_by_id("B").unwrap(),
-=======
-        cost.info.tree.idx_by_id("B").unwrap().into(),
->>>>>>> 6a9049be
+        cost.info.tree.idx_by_id("B").unwrap(),
         &model,
         &mut temp_values,
     );
     assert_values(
         &temp_values,
-<<<<<<< HEAD
-        cost.info.tree.get_idx_by_id("B").unwrap(),
-=======
-        cost.info.tree.idx_by_id("B").unwrap().into(),
->>>>>>> 6a9049be
+        cost.info.tree.idx_by_id("B").unwrap(),
         iota,
         beta,
         &[[1.0, 1.0, 0.0, 0.0], [0.0; 4], [0.0; 4]].concat(),
@@ -398,11 +382,7 @@
         &[0.26 * iota * beta, 0.33 * iota * beta, 0.0, 0.0],
     );
     cost.set_leaf_values(
-<<<<<<< HEAD
-        cost.info.tree.get_idx_by_id("C").unwrap(),
-=======
-        cost.info.tree.idx_by_id("C").unwrap().into(),
->>>>>>> 6a9049be
+        cost.info.tree.idx_by_id("C").unwrap(),
         &model,
         &mut temp_values,
     );
@@ -410,11 +390,7 @@
     let beta = 0.885;
     assert_values(
         &temp_values,
-<<<<<<< HEAD
-        cost.info.tree.get_idx_by_id("C").unwrap(),
-=======
-        cost.info.tree.idx_by_id("C").unwrap().into(),
->>>>>>> 6a9049be
+        cost.info.tree.idx_by_id("C").unwrap(),
         iota,
         beta,
         &[[0.0, 1.0, 0.0, 1.0], [0.0; 4], [0.0; 4]].concat(),
@@ -422,21 +398,13 @@
         &[0.0, 0.33 * iota * beta, 0.0, 0.19 * iota * beta],
     );
     cost.set_leaf_values(
-<<<<<<< HEAD
-        cost.info.tree.get_idx_by_id("D").unwrap(),
-=======
-        cost.info.tree.idx_by_id("D").unwrap().into(),
->>>>>>> 6a9049be
+        cost.info.tree.idx_by_id("D").unwrap(),
         &model,
         &mut temp_values,
     );
     assert_values(
         &temp_values,
-<<<<<<< HEAD
-        cost.info.tree.get_idx_by_id("D").unwrap(),
-=======
-        cost.info.tree.idx_by_id("D").unwrap().into(),
->>>>>>> 6a9049be
+        cost.info.tree.idx_by_id("D").unwrap(),
         iota,
         beta,
         &[[0.0, 1.0, 1.0, 1.0], [0.0; 4], [0.0; 4]].concat(),
@@ -465,11 +433,7 @@
     }
     let iota = 0.133;
     let beta = 0.787;
-<<<<<<< HEAD
-    let idx = cost.info.tree.get_idx_by_id("E").unwrap();
-=======
-    let idx = usize::from(cost.info.tree.idx_by_id("E").unwrap());
->>>>>>> 6a9049be
+    let idx = cost.info.tree.idx_by_id("E").unwrap();
     cost.set_internal_values(idx, &model, &mut temp_values);
     assert_values(
         &temp_values,
@@ -485,11 +449,7 @@
             0.0,
         ],
     );
-<<<<<<< HEAD
-    let idx = cost.info.tree.get_idx_by_id("F").unwrap();
-=======
-    let idx = usize::from(cost.info.tree.idx_by_id("F").unwrap());
->>>>>>> 6a9049be
+    let idx = cost.info.tree.idx_by_id("F").unwrap();
     cost.set_internal_values(idx, &model, &mut temp_values);
     let iota_f = 0.2;
     let beta_f = 0.704;
@@ -514,11 +474,7 @@
     let beta = 1.0;
     let iota_e = 0.133;
     let beta_e = 0.787;
-<<<<<<< HEAD
-    let idx = cost.info.tree.get_idx_by_id("R").unwrap();
-=======
-    let idx = usize::from(cost.info.tree.idx_by_id("R").unwrap());
->>>>>>> 6a9049be
+    let idx = cost.info.tree.idx_by_id("R").unwrap();
     cost.set_root_values(idx, &model, &mut temp_values);
     assert_values(
         &temp_values,
@@ -577,87 +533,39 @@
         info,
         model: &model,
     };
-<<<<<<< HEAD
-    cost.set_leaf_values(cost.info.tree.get_idx_by_id("A").unwrap(), &model, &mut tmp);
+    cost.set_leaf_values(cost.info.tree.idx_by_id("A").unwrap(), &model, &mut tmp);
     assert_c0_values(
         &tmp,
-        cost.info.tree.get_idx_by_id("A").unwrap(),
-=======
-    cost.set_leaf_values(
-        cost.info.tree.idx_by_id("A").unwrap().into(),
-        &model,
-        &mut tmp,
-    );
-    assert_c0_values(
-        &tmp,
-        cost.info.tree.idx_by_id("A").unwrap().into(),
->>>>>>> 6a9049be
+        cost.info.tree.idx_by_id("A").unwrap(),
         &[0.0, 0.0, 0.0, 0.0, 1.0],
         0.0,
         0.028329,
     );
-<<<<<<< HEAD
-    cost.set_leaf_values(cost.info.tree.get_idx_by_id("B").unwrap(), &model, &mut tmp);
+    cost.set_leaf_values(cost.info.tree.idx_by_id("B").unwrap(), &model, &mut tmp);
     assert_c0_values(
         &tmp,
-        cost.info.tree.get_idx_by_id("B").unwrap(),
-=======
-    cost.set_leaf_values(
-        cost.info.tree.idx_by_id("B").unwrap().into(),
-        &model,
-        &mut tmp,
-    );
-    assert_c0_values(
-        &tmp,
-        cost.info.tree.idx_by_id("B").unwrap().into(),
->>>>>>> 6a9049be
+        cost.info.tree.idx_by_id("B").unwrap(),
         &[0.0, 0.0, 0.0, 0.0, 1.0],
         0.0,
         0.028329,
     );
-<<<<<<< HEAD
-    cost.set_leaf_values(cost.info.tree.get_idx_by_id("C").unwrap(), &model, &mut tmp);
+    cost.set_leaf_values(cost.info.tree.idx_by_id("C").unwrap(), &model, &mut tmp);
     assert_c0_values(
         &tmp,
-        cost.info.tree.get_idx_by_id("C").unwrap(),
-=======
-    cost.set_leaf_values(
-        cost.info.tree.idx_by_id("C").unwrap().into(),
-        &model,
-        &mut tmp,
-    );
-    assert_c0_values(
-        &tmp,
-        cost.info.tree.idx_by_id("C").unwrap().into(),
->>>>>>> 6a9049be
+        cost.info.tree.idx_by_id("C").unwrap(),
         &[0.0, 0.0, 0.0, 0.0, 1.0],
         0.0,
         0.007705,
     );
-<<<<<<< HEAD
-    cost.set_leaf_values(cost.info.tree.get_idx_by_id("D").unwrap(), &model, &mut tmp);
+    cost.set_leaf_values(cost.info.tree.idx_by_id("D").unwrap(), &model, &mut tmp);
     assert_c0_values(
         &tmp,
-        cost.info.tree.get_idx_by_id("D").unwrap(),
-=======
-    cost.set_leaf_values(
-        cost.info.tree.idx_by_id("D").unwrap().into(),
-        &model,
-        &mut tmp,
-    );
-    assert_c0_values(
-        &tmp,
-        cost.info.tree.idx_by_id("D").unwrap().into(),
->>>>>>> 6a9049be
+        cost.info.tree.idx_by_id("D").unwrap(),
         &[0.0, 0.0, 0.0, 0.0, 1.0],
         0.0,
         0.007705,
     );
-<<<<<<< HEAD
-    let idx = cost.info.tree.get_idx_by_id("E").unwrap();
-=======
-    let idx = usize::from(cost.info.tree.idx_by_id("E").unwrap());
->>>>>>> 6a9049be
+    let idx = cost.info.tree.idx_by_id("E").unwrap();
     cost.set_internal_values(idx, &model, &mut tmp);
     assert_c0_values(
         &tmp,
@@ -666,11 +574,7 @@
         0.154,
         0.044448334 + 0.028329 * 2.0,
     );
-<<<<<<< HEAD
-    let idx = cost.info.tree.get_idx_by_id("F").unwrap();
-=======
-    let idx = usize::from(cost.info.tree.idx_by_id("F").unwrap());
->>>>>>> 6a9049be
+    let idx = cost.info.tree.idx_by_id("F").unwrap();
     cost.set_internal_values(idx, &model, &mut tmp);
     assert_c0_values(
         &tmp,
@@ -679,11 +583,7 @@
         0.0488,
         0.06607104 + 0.007705 * 2.0,
     );
-<<<<<<< HEAD
-    let idx = cost.info.tree.get_idx_by_id("R").unwrap();
-=======
-    let idx = usize::from(cost.info.tree.idx_by_id("R").unwrap());
->>>>>>> 6a9049be
+    let idx = cost.info.tree.idx_by_id("R").unwrap();
     cost.set_root_values(idx, &model, &mut tmp);
     assert_c0_values(
         &tmp,
