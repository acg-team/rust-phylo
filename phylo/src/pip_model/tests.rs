--- conflicted
+++ resolved
@@ -800,13 +800,8 @@
 #[test]
 fn logl_not_inf_for_empty_col() {
     let tree = tree!("((A0:1.0, B1:1.0) I5:1.0,(C2:1.0,(D3:1.0, E4:1.0) I6:1.0) I7:1.0) I8:1.0;");
-<<<<<<< HEAD
     let msa = MSA::from_aligned(
-        Sequences::new(read_sequences(&PathBuf::from("./data/sequences_empty_col.fasta")).unwrap()),
-=======
-    let msa = Alignment::from_aligned(
         Sequences::new(read_sequences("./data/sequences_empty_col.fasta").unwrap()),
->>>>>>> 3ab94eff
         &tree,
     )
     .unwrap();
