--- conflicted
+++ resolved
@@ -1,16 +1,8 @@
-<<<<<<< HEAD
-=======
-use crate::substitution_models::{DNASubstModel, ProteinSubstModel, SubstMatrix};
-use crate::{assert_float_relative_slice_eq, Rounding as R};
-use approx::assert_relative_eq;
-use nalgebra::vector;
->>>>>>> c19493f4
 use rstest::*;
 
 use std::collections::HashMap;
 use std::iter::repeat;
 use std::ops::Mul;
-<<<<<<< HEAD
 
 use approx::assert_relative_eq;
 use nalgebra::dvector;
@@ -89,14 +81,6 @@
         for c in chars {
             let position = AMINOACIDS_STR.find(*c).unwrap();
             char_probs[position] = pi[position];
-=======
-
-fn check_pi_convergence<const N: usize>(substmat: SubstMatrix<N>, pi: &[f64], epsilon: f64) {
-    assert_eq!(N, pi.len());
-    for col in substmat.row_iter() {
-        for (i, &cell) in col.iter().enumerate() {
-            assert_relative_eq!(cell, pi[i], epsilon = epsilon);
->>>>>>> c19493f4
         }
         char_probs.scale_mut(1.0 / char_probs.sum());
         char_probs
@@ -105,34 +89,22 @@
 
 #[test]
 fn dna_jc69_correct() {
-<<<<<<< HEAD
     let jc69 = DNASubstModel::new("jc69", &Vec::new(), false).unwrap();
     let jc692 = DNASubstModel::new("JC69", &[2.0, 1.0], false).unwrap();
-=======
-    let jc69 = DNASubstModel::new("jc69", &Vec::new()).unwrap();
-    let jc692 = DNASubstModel::new("JC69", &[2.0, 1.0]).unwrap();
->>>>>>> c19493f4
     assert_eq!(jc69, jc692);
 }
 
 #[test]
 fn dna_k80_correct() {
-<<<<<<< HEAD
     let k80 = DNASubstModel::new("k80", &Vec::new(), false).unwrap();
     let k802 = DNASubstModel::new("k80", &[2.0, 1.0], false).unwrap();
     let k803 = DNASubstModel::new("k80", &[2.0, 1.0, 3.0, 6.0], false).unwrap();
-=======
-    let k80 = DNASubstModel::new("k80", &Vec::new()).unwrap();
-    let k802 = DNASubstModel::new("k80", &[2.0, 1.0]).unwrap();
-    let k803 = DNASubstModel::new("k80", &[2.0, 1.0, 3.0, 6.0]).unwrap();
->>>>>>> c19493f4
     assert_eq!(k80, k802);
     assert_eq!(k80, k803);
     assert_eq!(k802, k803);
 }
 
 #[test]
-<<<<<<< HEAD
 fn dna_hky_incorrect() {
     let hky = DNASubstModel::new("hky", &[2.0, 1.0, 3.0, 6.0], false);
     assert!(hky.is_err());
@@ -149,8 +121,6 @@
 }
 
 #[test]
-=======
->>>>>>> c19493f4
 fn dna_gtr_correct() {
     let mut gtr = DNASubstModel::new(
         "gtr",
@@ -162,11 +132,7 @@
     )
     .unwrap();
     gtr.normalise();
-<<<<<<< HEAD
     assert_eq!(gtr.pi, dvector![0.25, 0.25, 0.25, 0.25]);
-=======
-    assert_eq!(gtr.pi, vector![0.25, 0.25, 0.25, 0.25]);
->>>>>>> c19493f4
     assert_eq!(gtr.q[(0, 0)], -1.0);
     let mut gtr2 = DNASubstModel::new(
         "gtr",
@@ -178,7 +144,6 @@
     )
     .unwrap();
     gtr2.normalise();
-<<<<<<< HEAD
     assert_relative_eq!(gtr.q, gtr2.q);
 }
 
@@ -263,9 +228,6 @@
         false,
     );
     assert!(tn93.is_err());
-=======
-    assert_float_relative_slice_eq(gtr.q.as_slice(), gtr2.q.as_slice(), 0.00001);
->>>>>>> c19493f4
 }
 
 #[test]
@@ -315,11 +277,7 @@
     let mut jc69 = DNASubstModel::new("jc69", &Vec::new(), false).unwrap();
     jc69.normalise();
     assert_eq!((jc69.q.diagonal().transpose().mul(jc69.pi))[(0, 0)], -1.0);
-<<<<<<< HEAD
     let mut k80 = DNASubstModel::new("k80", &[3.0, 1.5], false).unwrap();
-=======
-    let mut k80 = DNASubstModel::new("k80", &[3.0, 1.5]).unwrap();
->>>>>>> c19493f4
     k80.normalise();
     assert_eq!((k80.q.diagonal().transpose().mul(k80.pi))[(0, 0)], -1.0);
     let mut gtr = DNASubstModel::new(
@@ -328,10 +286,7 @@
             .into_iter()
             .chain(repeat(0.7).take(6))
             .collect::<Vec<f64>>(),
-<<<<<<< HEAD
-        false,
-=======
->>>>>>> c19493f4
+        false,
     )
     .unwrap();
     gtr.normalise();
@@ -339,15 +294,11 @@
     let mut tn93 = DNASubstModel::new(
         "tn93",
         &[0.22, 0.26, 0.33, 0.19, 0.5970915, 0.2940435, 0.00135],
-<<<<<<< HEAD
-        false,
-=======
->>>>>>> c19493f4
+        false,
     )
     .unwrap();
     tn93.normalise();
     assert_relative_eq!((tn93.q.diagonal().transpose().mul(tn93.pi))[(0, 0)], -1.0);
-<<<<<<< HEAD
 }
 
 #[test]
@@ -402,8 +353,6 @@
         EvolutionaryModel::get_char_probability(&model, b'.'),
         EvolutionaryModel::get_char_probability(&model, b'X')
     );
-=======
->>>>>>> c19493f4
 }
 
 #[test]
@@ -411,7 +360,6 @@
     let wag = ProteinSubstModel::new("WAG", &[], false).unwrap();
     let wag2 = ProteinSubstModel::new("wag", &[], false).unwrap();
     assert_eq!(wag, wag2);
-<<<<<<< HEAD
     EvolutionaryModel::get_rate(&wag, b'A', b'L');
     EvolutionaryModel::get_rate(&wag, b'H', b'K');
     assert_relative_eq!(wag.pi.sum(), 1.0, epsilon = 1e-4);
@@ -426,22 +374,6 @@
     assert_eq!(hivb, hivb2);
     EvolutionaryModel::get_rate(&hivb, b'L', b'P');
     EvolutionaryModel::get_rate(&hivb, b'C', b'Q');
-=======
-    wag.get_rate(b'A', b'L');
-    wag.get_rate(b'H', b'K');
-    assert_relative_eq!(wag.pi.sum(), 1.0, epsilon = 1e-4);
-    let blos = ProteinSubstModel::new("Blosum").unwrap();
-    let blos2 = ProteinSubstModel::new("bLoSuM").unwrap();
-    assert_eq!(blos, blos2);
-    blos.get_rate(b'R', b'N');
-    blos.get_rate(b'M', b'K');
-    assert_relative_eq!(blos.pi.sum(), 1.0, epsilon = 1e-3);
-    let hivb = ProteinSubstModel::new("hivB").unwrap();
-    let hivb2 = ProteinSubstModel::new("HIVb").unwrap();
-    assert_eq!(hivb, hivb2);
-    hivb.get_rate(b'L', b'P');
-    hivb.get_rate(b'C', b'Q');
->>>>>>> c19493f4
     assert_relative_eq!(hivb.pi.sum(), 1.0, epsilon = 1e-3);
 }
 
@@ -470,18 +402,11 @@
 #[rstest]
 #[case::wag("wag", 1e-2)]
 #[case::blosum("blosum", 1e-3)]
-<<<<<<< HEAD
 // FIXME: This test fails for HIVB
 // #[case::hivb("hivb", 1e-3)]
 fn protein_p_matrix(#[case] input: &str, #[case] epsilon: f64) {
     let model = ProteinSubstModel::new(input, &[], false).unwrap();
     let p_inf = EvolutionaryModel::get_p(&model, 1000000.0);
-=======
-#[case::hivb("hivb", 1e-3)]
-fn protein_p_matrix(#[case] input: &str, #[case] epsilon: f64) {
-    let model = ProteinSubstModel::new(input).unwrap();
-    let p_inf = model.get_p(10000000.0);
->>>>>>> c19493f4
     assert_eq!(p_inf.nrows(), 20);
     assert_eq!(p_inf.ncols(), 20);
     check_pi_convergence(p_inf, model.pi.as_slice(), epsilon);
@@ -492,11 +417,7 @@
 #[case::blosum("blosum", 1e-10)]
 #[case::hivb("hivb", 1e-10)]
 fn protein_normalisation(#[case] input: &str, #[case] epsilon: f64) {
-<<<<<<< HEAD
     let mut model = ProteinSubstModel::new(input, &[], false).unwrap();
-=======
-    let mut model = ProteinSubstModel::new(input).unwrap();
->>>>>>> c19493f4
     model.normalise();
     assert_relative_eq!(
         (model.q.diagonal().transpose().mul(model.pi))[(0, 0)],
@@ -505,7 +426,6 @@
     );
 }
 
-<<<<<<< HEAD
 const TRUE_MATRIX: ProteinSubstArray = [
     0.0, 6.0, 6.0, 5.0, 6.0, 6.0, 5.0, 4.0, 7.0, 7.0, 6.0, 5.0, 6.0, 7.0, 5.0, 4.0, 4.0, 9.0, 7.0,
     4.0, 5.0, 0.0, 6.0, 7.0, 7.0, 5.0, 6.0, 5.0, 5.0, 7.0, 5.0, 3.0, 7.0, 8.0, 6.0, 5.0, 6.0, 6.0,
@@ -529,76 +449,12 @@
     6.0, 5.0, 6.0, 7.0, 7.0, 7.0, 7.0, 5.0, 6.0, 6.0, 7.0, 7.0, 4.0, 7.0, 5.0, 6.0, 6.0, 0.0, 6.0,
     4.0, 7.0, 7.0, 7.0, 6.0, 7.0, 6.0, 6.0, 8.0, 3.0, 4.0, 6.0, 6.0, 6.0, 6.0, 6.0, 5.0, 8.0, 7.0,
     0.0,
-=======
-const TRUE_MATRIX: [[f64; 20]; 20] = [
-    [
-        0., 5., 5., 5., 5., 5., 4., 4., 6., 6., 6., 5., 5., 6., 4., 4., 4., 7., 6., 4.,
-    ],
-    [
-        6., 0., 6., 7., 6., 4., 6., 6., 5., 7., 6., 4., 6., 8., 6., 5., 6., 5., 6., 7.,
-    ],
-    [
-        6., 6., 0., 4., 7., 5., 6., 5., 4., 6., 7., 4., 7., 8., 7., 4., 5., 8., 5., 7.,
-    ],
-    [
-        5., 7., 4., 0., 8., 6., 3., 5., 5., 8., 8., 6., 7., 8., 6., 5., 6., 7., 6., 7.,
-    ],
-    [
-        6., 7., 8., 9., 0., 8., 9., 7., 8., 8., 7., 9., 7., 7., 8., 6., 7., 7., 7., 6.,
-    ],
-    [
-        6., 5., 5., 6., 8., 0., 4., 7., 4., 8., 6., 4., 5., 8., 6., 6., 6., 7., 7., 7.,
-    ],
-    [
-        5., 6., 5., 3., 8., 4., 0., 6., 6., 7., 7., 4., 6., 8., 6., 5., 5., 7., 7., 6.,
-    ],
-    [
-        4., 5., 5., 5., 6., 6., 5., 0., 6., 8., 7., 6., 6., 8., 6., 5., 6., 6., 7., 6.,
-    ],
-    [
-        7., 5., 5., 6., 7., 5., 6., 7., 0., 8., 7., 6., 7., 6., 6., 6., 7., 7., 5., 8.,
-    ],
-    [
-        7., 7., 6., 8., 7., 7., 7., 8., 7., 0., 4., 6., 4., 5., 7., 6., 5., 7., 6., 3.,
-    ],
-    [
-        6., 5., 7., 7., 6., 5., 7., 7., 5., 4., 0., 6., 3., 4., 6., 6., 6., 5., 6., 4.,
-    ],
-    [
-        5., 3., 4., 6., 7., 4., 4., 6., 5., 6., 6., 0., 5., 7., 6., 5., 5., 7., 7., 6.,
-    ],
-    [
-        6., 7., 8., 8., 7., 6., 7., 8., 7., 5., 5., 6., 0., 6., 8., 7., 6., 7., 7., 6.,
-    ],
-    [
-        7., 8., 8., 8., 6., 8., 8., 8., 6., 5., 5., 8., 5., 0., 7., 6., 7., 5., 4., 6.,
-    ],
-    [
-        5., 6., 7., 6., 7., 5., 6., 7., 6., 8., 6., 6., 7., 7., 0., 5., 6., 7., 7., 6.,
-    ],
-    [
-        4., 5., 4., 5., 5., 5., 5., 5., 5., 6., 6., 5., 6., 6., 5., 0., 4., 6., 5., 6.,
-    ],
-    [
-        4., 6., 4., 6., 6., 5., 5., 6., 6., 5., 6., 5., 5., 7., 5., 4., 0., 7., 6., 5.,
-    ],
-    [
-        9., 6., 9., 9., 7., 8., 8., 8., 8., 8., 7., 8., 7., 6., 8., 7., 9., 0., 6., 8.,
-    ],
-    [
-        7., 7., 6., 7., 6., 7., 7., 8., 4., 6., 6., 8., 6., 4., 7., 6., 7., 5., 0., 7.,
-    ],
-    [
-        4., 6., 6., 7., 5., 6., 5., 7., 7., 3., 4., 6., 4., 5., 6., 6., 5., 6., 6., 0.,
-    ],
->>>>>>> c19493f4
 ];
 
 #[test]
 fn protein_scoring_matrices() {
     let mut model = ProteinSubstModel::new("wag", &[], false).unwrap();
     model.normalise();
-<<<<<<< HEAD
     let true_matrix_01 = SubstMatrix::from_row_slice(20, 20, &TRUE_MATRIX);
     let (mat, avg) = EvolutionaryModel::get_scoring_matrix(&model, 0.1, &R::zero());
     for (row, true_row) in mat.row_iter().zip(true_matrix_01.row_iter()) {
@@ -610,17 +466,6 @@
     let (_, avg) = EvolutionaryModel::get_scoring_matrix(&model, 0.5, &R::zero());
     assert_relative_eq!(avg, 4.2825);
     let (_, avg) = EvolutionaryModel::get_scoring_matrix(&model, 0.7, &R::zero());
-=======
-    let true_matrix_01 = SubstMatrix::from(TRUE_MATRIX);
-    let (mat, avg) = model.get_scoring_matrix(0.1, &R::zero());
-    assert_eq!(mat.to_string(), true_matrix_01.to_string());
-    assert_relative_eq!(avg, 5.7675);
-    let (_, avg) = model.get_scoring_matrix(0.3, &R::zero());
-    assert_relative_eq!(avg, 4.7475);
-    let (_, avg) = model.get_scoring_matrix(0.5, &R::zero());
-    assert_relative_eq!(avg, 4.2825);
-    let (_, avg) = model.get_scoring_matrix(0.7, &R::zero());
->>>>>>> c19493f4
     assert_relative_eq!(avg, 4.0075);
 }
 
@@ -628,7 +473,6 @@
 fn generate_protein_scorings() {
     let mut model = ProteinSubstModel::new("wag", &[], false).unwrap();
     model.normalise();
-<<<<<<< HEAD
     let scorings =
         EvolutionaryModel::generate_scorings(&model, &[0.1, 0.3, 0.5, 0.7], false, &R::zero());
     let true_matrix_01 = SubstMatrix::from_row_slice(20, 20, &TRUE_MATRIX);
@@ -636,15 +480,6 @@
     for (row, true_row) in mat_01.row_iter().zip(true_matrix_01.row_iter()) {
         assert_eq!(row, true_row);
     }
-=======
-    let scorings = model.generate_scorings(&[0.1, 0.3, 0.5, 0.7], false, &R::zero());
-    let (mat_01, avg_01) = scorings.get(&ordered_float::OrderedFloat(0.1)).unwrap();
-    assert_float_relative_slice_eq(
-        mat_01.data.as_slice(),
-        &TRUE_MATRIX.iter().flatten().cloned().collect::<Vec<f64>>(),
-        0.0001,
-    );
->>>>>>> c19493f4
     assert_relative_eq!(*avg_01, 5.7675);
     let (_, avg_03) = scorings.get(&ordered_float::OrderedFloat(0.3)).unwrap();
     assert_relative_eq!(*avg_03, 4.7475);
@@ -656,11 +491,7 @@
 
 #[test]
 fn matrix_entry_rounding() {
-<<<<<<< HEAD
     let model = DNASubstModel::new("K80", &[1.0, 2.0], false).unwrap();
-=======
-    let model = DNASubstModel::new("K80", &[1.0, 2.0]).unwrap();
->>>>>>> c19493f4
     let (mat_round, avg_round) = model.get_scoring_matrix_corrected(0.1, true, &R::zero());
     let (mat, avg) = model.get_scoring_matrix_corrected(0.1, true, &R::none());
     assert_ne!(avg_round, avg);
@@ -668,11 +499,7 @@
     for &element in mat_round.as_slice() {
         assert_eq!(element.round(), element);
     }
-<<<<<<< HEAD
     let model = ProteinSubstModel::new("HIVB", &[], false).unwrap();
-=======
-    let model = ProteinSubstModel::new("HIVB").unwrap();
->>>>>>> c19493f4
     let (mat_round, avg_round) = model.get_scoring_matrix_corrected(0.1, true, &R::zero());
     let (mat, avg) = model.get_scoring_matrix_corrected(0.1, true, &R::none());
     assert_ne!(avg_round, avg);
@@ -684,11 +511,7 @@
 
 #[test]
 fn matrix_zero_diagonals() {
-<<<<<<< HEAD
     let model = ProteinSubstModel::new("HIVB", &[], false).unwrap();
-=======
-    let model = ProteinSubstModel::new("HIVB").unwrap();
->>>>>>> c19493f4
     let (mat_zeros, avg_zeros) = model.get_scoring_matrix_corrected(0.5, true, &R::zero());
     let (mat, avg) = model.get_scoring_matrix_corrected(0.5, false, &R::zero());
     assert_ne!(avg_zeros, avg);
