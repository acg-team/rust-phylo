--- conflicted
+++ resolved
@@ -7,7 +7,7 @@
 use anyhow::bail;
 use nalgebra::{DMatrix, DVector};
 
-use crate::alignment::AlignmentTrait;
+use crate::alignment::{Alignment, AlignmentTrait};
 use crate::alphabets::Alphabet;
 use crate::evolutionary_models::EvoModel;
 use crate::likelihood::{ModelSearchCost, TreeSearchCost};
@@ -115,23 +115,17 @@
     }
 }
 
-<<<<<<< HEAD
-pub struct SubstitutionCostBuilder<Q: QMatrix, M: AlignmentTrait> {
-    pub(crate) model: SubstModel<Q>,
-    info: PhyloInfo<M>,
-=======
 pub struct SubstitutionCostBuilder<Q: QMatrix> {
     model: SubstModel<Q>,
-    info: PhyloInfo,
->>>>>>> be551d37
-}
-
-impl<Q: QMatrix, M: AlignmentTrait> SubstitutionCostBuilder<Q, M> {
-    pub fn new(model: SubstModel<Q>, info: PhyloInfo<M>) -> Self {
+    info: PhyloInfo<Alignment>,
+}
+
+impl<Q: QMatrix> SubstitutionCostBuilder<Q> {
+    pub fn new(model: SubstModel<Q>, info: PhyloInfo<Alignment>) -> Self {
         SubstitutionCostBuilder { model, info }
     }
 
-    pub fn build(self) -> Result<SubstitutionCost<Q, M>> {
+    pub fn build(self) -> Result<SubstitutionCost<Q, Alignment>> {
         if self.info.msa.alphabet() != self.model.alphabet() {
             bail!("Alphabet mismatch between model and alignment.");
         }
