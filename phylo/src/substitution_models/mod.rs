--- conflicted
+++ resolved
@@ -279,10 +279,6 @@
             return;
         }
 
-<<<<<<< HEAD
-        // get leaf sequence encoding
-=======
->>>>>>> 9e3c2580
         let leaf_seq = tmp_values.leaf_seq_info.get(node_idx).unwrap();
         tmp_values.node_info[idx] = (&tmp_values.node_models[idx]).mul(leaf_seq);
         if let Some(parent_idx) = tree.parent(node_idx) {
@@ -311,12 +307,8 @@
 
         let mut leaf_seq_info = HashMap::with_capacity(info.tree.leaves().len());
         for node in info.tree.leaves() {
-            let seq = info.msa.seqs.record_by_id(&node.id).seq().to_vec();
+            let seq = info.msa.seqs().record_by_id(&node.id).seq().to_vec();
             let alignment_map = info.msa.leaf_map(&node.idx);
-<<<<<<< HEAD
-            let seq = info.msa.seqs().record_by_id(&node.id).seq().to_vec();
-=======
->>>>>>> 9e3c2580
             let mut leaf_seq_w_gaps = DMatrix::<f64>::zeros(n, msa_length);
             for (i, mut site_info) in leaf_seq_w_gaps.column_iter_mut().enumerate() {
                 if let Some(c) = alignment_map[i] {
