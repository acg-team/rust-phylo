use std::iter::repeat;
use std::ops::Mul;
use std::path::Path;

use approx::assert_relative_eq;
use nalgebra::dvector;
use rand::Rng;

use crate::alignment::{Alignment, Sequences};
use crate::alphabets::{Alphabet, AMINOACIDS, GAP};
use crate::evolutionary_models::EvoModel;
use crate::io::read_sequences;
use crate::likelihood::ModelSearchCost;
use crate::parsimony::{DiagonalZeros as Z, ParsimonyModel, Rounding as R};
use crate::phylo_info::{PhyloInfo, PhyloInfoBuilder as PIB};
use crate::substitution_models::{
    dna_models::*, protein_models::*, FreqVector, QMatrix, QMatrixMaker, SubstMatrix, SubstModel,
    SubstitutionCostBuilder as SCB,
};
use crate::{frequencies, record_wo_desc as record, tree};

#[cfg(test)]
fn freqs_fixed_template<Q: QMatrix + QMatrixMaker>(params: &[f64]) {
    // freqs should not change for JC69 and K80
    let mut model = SubstModel::<Q>::new(&[], params);
    model.set_freqs(frequencies!(&[0.1, 0.2, 0.3, 0.4]));
    assert_eq!(model.freqs(), &frequencies!(&[0.25; 4]));
}

#[test]
fn dna_freqs_fixed() {
    freqs_fixed_template::<JC69>(&[]);
    freqs_fixed_template::<K80>(&[2.0]);
}

#[cfg(test)]
fn freqs_updated_template<Q: QMatrix + QMatrixMaker>(freqs: &[f64], params: &[f64]) {
    // freqs should change for HKY, TN93, and GTR
    let mut model = SubstModel::<Q>::new(freqs, params);
    let new_freqs = frequencies!(&[0.1, 0.2, 0.3, 0.4]);
    model.set_freqs(new_freqs.clone());
    assert_eq!(model.freqs(), &new_freqs);
    assert_ne!(model.freqs(), &frequencies!(freqs));
}

#[test]
fn dna_freqs_updated() {
    freqs_updated_template::<HKY>(&[0.2, 0.1, 0.5, 0.2], &[2.0]);
    freqs_updated_template::<TN93>(&[0.1, 0.1, 0.44, 0.26], &[2.0, 1.0, 3.0]);
    freqs_updated_template::<GTR>(&[0.7, 0.1, 0.1, 0.1], &[2.0, 2.0, 2.0, 2.0, 2.0]);
}

#[cfg(test)]
fn param_fixed_template<Q: QMatrix + QMatrixMaker>(params: &[f64]) {
    // parameters should not change for JC69
    let model = SubstModel::<Q>::new(&[], params);
    let mut updated_model = model.clone();
    updated_model.set_param(0, 66.0);
    assert_eq!(model.params(), updated_model.params());
    assert!(updated_model.params().is_empty());
}

#[test]
fn dna_params_fixed() {
    param_fixed_template::<JC69>(&[]);
}

#[cfg(test)]
fn params_updated_template<Q: QMatrix + QMatrixMaker>(params: &[f64], new_params: &[f64]) {
    // parameters should change for K80, HKY, TN93, and GTR
    let mut model = SubstModel::<Q>::new(&[], params);
    for (i, &param) in new_params.iter().enumerate() {
        model.set_param(i, param);
    }
    assert_eq!(model.params(), new_params);
}

#[test]
fn dna_params_updated() {
    params_updated_template::<HKY>(&[0.2], &[2.0]);
    params_updated_template::<TN93>(&[0.1, 0.1, 0.44], &[2.0, 1.0, 3.0]);
    params_updated_template::<GTR>(&[0.7; 5], &[0.9; 5]);
}

#[cfg(test)]
fn check_freq_convergence(substmat: SubstMatrix, pi: &FreqVector, epsilon: f64) {
    assert_eq!(substmat.nrows(), pi.len());
    assert_eq!(substmat.ncols(), pi.len());
    for row in substmat.row_iter() {
        assert_relative_eq!(row.sum(), 1.0, epsilon = epsilon);
        assert_relative_eq!(row, pi.transpose().as_view(), epsilon = epsilon);
    }
}

#[test]
fn dna_jc69_correct() {
    let jc69 = SubstModel::<JC69>::new(&[], &[]);
    let jc69_2 = SubstModel::<JC69>::new(&[], &[1.0, 2.0]);
    assert_eq!(jc69, jc69_2);
    assert_relative_eq!(jc69.rate(b'A', b'A'), -1.0);
    assert_relative_eq!(jc69.rate(b'A', b'C'), 1.0 / 3.0);
    assert_relative_eq!(jc69.rate(b'G', b'T'), 1.0 / 3.0);
    assert_relative_eq!(jc69.freqs(), &frequencies!(&[0.25, 0.25, 0.25, 0.25]));
    let jc69_3 = SubstModel::<JC69>::new(&[], &[4.0]);
    assert_eq!(jc69.q(), jc69_3.q());
    assert_eq!(jc69.freqs(), jc69_3.freqs());
}

#[test]
fn dna_j69_params() {
    let jc69 = SubstModel::<JC69>::new(&[0.1, 0.4, 0.75, 1.5], &[0.1, 0.4, 0.75, 1.5]);
    assert_relative_eq!(jc69.freqs(), &frequencies!(&[0.25, 0.25, 0.25, 0.25]));
    assert_eq!(format!("{}", jc69), format!("JC69"));
}

#[test]
fn dna_k80_correct() {
    let k80 = SubstModel::<K80>::new(&[], &[]);
    let k801 = SubstModel::<K80>::new(&[], &[2.0]);
    let k802 = SubstModel::<K80>::new(&[], &[2.0, 1.0]);
    let k803 = SubstModel::<K80>::new(&[], &[2.0, 1.0, 3.0, 6.0]);
    assert_eq!(k80, k801);
    assert_eq!(k80, k802);
    assert_eq!(k80, k803);
    assert_eq!(k802, k803);
    assert_relative_eq!(k80.rate(b'A', b'A'), -1.0);
    assert_relative_eq!(k80.rate(b'T', b'A'), 1.0 * 0.25);
    assert_relative_eq!(k80.rate(b'A', b'G'), 2.0 * 0.25);
    assert_relative_eq!(k80.freqs(), &dvector![0.25, 0.25, 0.25, 0.25]);
}

#[cfg(test)]
fn infinity_p_template<Q: QMatrix + QMatrixMaker>(freqs: &[f64], params: &[f64]) {
    let model: SubstModel<Q> = SubstModel::<Q>::new(freqs, params);
    let p_inf = model.p(1000.0);
    assert_eq!(p_inf.shape(), model.q().shape());
    check_freq_convergence(p_inf, model.freqs(), 1e-5);
}

#[test]
fn dna_infinity_p() {
    infinity_p_template::<JC69>(&[], &[]);
    infinity_p_template::<K80>(&[], &[]);
    infinity_p_template::<HKY>(&[0.22, 0.26, 0.33, 0.19], &[0.5]);
    infinity_p_template::<TN93>(&[0.22, 0.26, 0.33, 0.19], &[0.5970915, 0.2940435, 0.00135]);
    infinity_p_template::<GTR>(&[0.1, 0.3, 0.4, 0.2], &[5.0, 1.0, 1.0, 1.0, 1.0]);
}

#[test]
fn protein_infinity_p() {
    infinity_p_template::<WAG>(&[], &[]);
    infinity_p_template::<HIVB>(&[], &[]);
    infinity_p_template::<BLOSUM>(&[], &[]);
}

#[test]
fn dna_k80_params() {
    let k80 = SubstModel::<K80>::new(&[0.1, 0.4, 0.75, 1.5], &[0.1, 0.4, 0.75, 1.5]);
    assert_relative_eq!(k80.freqs(), &frequencies!(&[0.25, 0.25, 0.25, 0.25]));
    assert_eq!(format!("{}", k80), format!("K80 with [kappa = {:.5}]", 0.1));
}

#[test]
fn dna_hky_incorrect() {
    let hky = SubstModel::<HKY>::new(&[2.0, 1.0, 3.0, 6.0], &[]);
    assert_eq!(hky.freqs(), &frequencies!(&[0.25, 0.25, 0.25, 0.25]));
    assert_eq!(hky.params(), &[2.0]);
    let hky = SubstModel::<HKY>::new(&[2.0, 1.0, 3.0, 6.0], &[0.5]);
    assert_eq!(hky.freqs(), &frequencies!(&[0.25, 0.25, 0.25, 0.25]));
    assert_eq!(hky.params(), &[0.5]);
    let hky = SubstModel::<HKY>::new(&[2.0, 1.0, 3.0, 6.0], &[0.5, 1.0]);
    assert_eq!(hky.freqs(), &frequencies!(&[0.25, 0.25, 0.25, 0.25]));
    assert_eq!(hky.params(), &[0.5]);
}

#[test]
fn dna_hky_correct() {
    let hky = SubstModel::<HKY>::new(&[0.22, 0.26, 0.33, 0.19], &[0.5]);
    assert_relative_eq!(hky.freqs(), &dvector![0.22, 0.26, 0.33, 0.19]);
    let hky2 = SubstModel::<HKY>::new(&[0.22, 0.26, 0.33, 0.19], &[0.5, 1.0]);
    assert_relative_eq!(hky2.freqs(), &dvector![0.22, 0.26, 0.33, 0.19]);
    assert_eq!(hky, hky2);
    let hky3 = SubstModel::<HKY>::new(&[0.22, 0.26, 0.33, 0.19], &[]);
    let hky4 = SubstModel::<HKY>::new(&[0.22, 0.26, 0.33, 0.19], &[2.0, 1.0]);
    assert_relative_eq!(
        hky3.q()
            .diagonal()
            .component_mul(&frequencies!(&[0.22, 0.26, 0.33, 0.19]))
            .sum(),
        -1.0
    );
    assert_eq!(hky3, hky4);
}

#[test]
fn dna_gtr_equal_rates_correct() {
    let gtr = SubstModel::<GTR>::new(
        &repeat(0.25).take(4).collect::<Vec<f64>>(),
        &repeat(1.0).take(5).collect::<Vec<f64>>(),
    );
    assert_eq!(gtr.freqs(), &frequencies!(&[0.25, 0.25, 0.25, 0.25]));
    assert_eq!(gtr.q()[(0, 0)], -1.0);
    let gtr2 = SubstModel::<GTR>::new(&[], &repeat(1.0).take(5).collect::<Vec<f64>>());
    assert_relative_eq!(gtr.q(), gtr2.q());
    assert!(gtr.rate(b'T', b'T') < 0.0);
    assert!(gtr.rate(b'A', b'A') < 0.0);
    assert_relative_eq!(gtr.rate(b'T', b'C'), gtr.rate(b'C', b'T'));
    assert_relative_eq!(gtr.rate(b'A', b'G'), gtr.rate(b'G', b'A'));
    assert_relative_eq!(gtr.freqs(), &frequencies!(&[0.25, 0.25, 0.25, 0.25]));
}

#[test]
fn dna_gtr_defaults() {
    let gtr_no_freqs = SubstModel::<GTR>::new(&[], &[2.0, 1.0, 3.0, 6.0, 0.5]);
    assert_relative_eq!(gtr_no_freqs.freqs(), &frequencies!(&[0.25; 4]));
    assert_eq!(gtr_no_freqs.params(), &[2.0, 1.0, 3.0, 6.0, 0.5]);

    let gtr_missing_params = SubstModel::<GTR>::new(&[0.22, 0.26, 0.33, 0.19], &[0.5, 0.6, 0.7]);
    assert_relative_eq!(
        gtr_missing_params.freqs(),
        &frequencies!(&[0.22, 0.26, 0.33, 0.19])
    );
    assert_eq!(gtr_missing_params.params(), &[0.5, 0.6, 0.7, 1.0, 1.0]);

    let gtr_incorrect_freqs = SubstModel::<GTR>::new(&[0.3; 4], &[0.5; 5]);
    assert_relative_eq!(gtr_incorrect_freqs.freqs(), &frequencies!(&[0.25; 4]));
    assert_eq!(gtr_incorrect_freqs.params(), &[0.5; 5]);

    let gtr_too_many_params = SubstModel::<GTR>::new(&[0.22, 0.26, 0.33, 0.19], &[0.7; 6]);
    assert_relative_eq!(
        gtr_too_many_params.freqs(),
        &frequencies!(&[0.22, 0.26, 0.33, 0.19])
    );
    assert_eq!(gtr_too_many_params.params(), &[0.7; 6]);
}

#[test]
fn dna_tn93_correct() {
    let tn93 = SubstModel::<TN93>::new(&[0.22, 0.26, 0.33, 0.19], &[0.5970915, 0.2940435, 0.00135]);
    let expected_pi = frequencies!(&[0.22, 0.26, 0.33, 0.19]);
    let expected_q = SubstMatrix::from_column_slice(
        4,
        4,
        &[
            -1.4732124694954951,
            1.2409529074850258,
            0.002805744890196536,
            0.002805744890196536,
            1.4665807088459397,
            -1.2475846681345815,
            0.0033158803247777245,
            0.0033158803247777245,
            0.0042086173352948045,
            0.0042086173352948045,
            -0.5339064704940854,
            0.9166789418005613,
            0.002423143314260645,
            0.002423143314260645,
            0.5277848452791111,
            -0.9228005670155355,
        ],
    );
    assert_relative_eq!(tn93.q(), &expected_q);
    assert_relative_eq!(tn93.q().diagonal().component_mul(&expected_pi).sum(), -1.0);
    assert_relative_eq!(tn93.freqs(), &expected_pi);
    assert_relative_eq!(
        tn93.rate(b'T', b'C') * expected_pi[0],
        tn93.rate(b'C', b'T') * expected_pi[1],
    );
    assert_relative_eq!(
        tn93.rate(b'A', b'G') * expected_pi[2],
        tn93.rate(b'G', b'A') * expected_pi[3],
    );
    assert_relative_eq!(
        tn93.rate(b'T', b'A') * expected_pi[0],
        tn93.rate(b'A', b'T') * expected_pi[2],
    );
    assert_relative_eq!(
        tn93.rate(b'C', b'G') * expected_pi[1],
        tn93.rate(b'G', b'C') * expected_pi[3],
    );
}

#[test]
fn dna_tn93_incorrect() {
    let tn93_too_few_params =
        SubstModel::<TN93>::new(&[0.22, 0.26, 0.33, 0.19], &[0.5970915, 0.2940435]);
    assert_relative_eq!(
        tn93_too_few_params.freqs(),
        &frequencies!(&[0.22, 0.26, 0.33, 0.19])
    );
    assert_eq!(tn93_too_few_params.params(), &[0.5970915, 0.2940435, 1.0]);

    let tn93_incorrect_freqs = SubstModel::<TN93>::new(&[0.22, 0.26, 0.33, 1.19], &[0.5, 0.6, 0.3]);
    assert_relative_eq!(tn93_incorrect_freqs.freqs(), &frequencies!(&[0.25; 4]));
    assert_eq!(tn93_incorrect_freqs.params(), &[0.5, 0.6, 0.3]);

    let tn93_too_many_params =
        SubstModel::<TN93>::new(&[0.22, 0.26, 0.33, 0.19], &[0.5, 0.6, 0.3, 0.56]);
    assert_relative_eq!(
        tn93_too_many_params.freqs(),
        &frequencies!(&[0.22, 0.26, 0.33, 0.19])
    );
    assert_eq!(tn93_too_many_params.params(), &[0.5, 0.6, 0.3]);

    let tn93_no_freqs = SubstModel::<TN93>::new(&[], &[2.0, 1.0, 3.0]);
    assert_relative_eq!(tn93_no_freqs.freqs(), &frequencies!(&[0.25; 4]));
    assert_eq!(tn93_no_freqs.params(), &[2.0, 1.0, 3.0]);
}

#[test]
fn dna_normalisation() {
    let jc69 = SubstModel::<JC69>::new(&[], &[]);
    assert_relative_eq!(jc69.q().diagonal().component_mul(jc69.freqs()).sum(), -1.0);
    let k80 = SubstModel::<K80>::new(&[], &[3.0, 1.5]);
    assert_relative_eq!(k80.q().diagonal().component_mul(k80.freqs()).sum(), -1.0);
    let gtr = SubstModel::<GTR>::new(&[0.22, 0.26, 0.33, 0.19], &[0.7; 5]);
    assert_relative_eq!(gtr.q().diagonal().component_mul(gtr.freqs()).sum(), -1.0);
    let tn93 = SubstModel::<TN93>::new(&[0.22, 0.26, 0.33, 0.19], &[0.59, 0.29, 0.0013]);
    assert_relative_eq!(tn93.q().diagonal().component_mul(tn93.freqs()).sum(), -1.0);
}

#[test]
fn dna_normalised_param_change() {
    let mut k80 = SubstModel::<K80>::new(&[], &[3.0]);
    assert_eq!(k80.q().diagonal().component_mul(k80.freqs()).sum(), -1.0);
    let k80_old = k80.clone();
    assert_eq!(k80.params(), &[3.0]);

    k80.set_param(0, 10.0);
    assert_eq!(k80.q().diagonal().component_mul(k80.freqs()).sum(), -1.0);
    assert_eq!(k80.params(), &[10.0]);
    assert_ne!(k80.params(), k80_old.params());
    assert_ne!(k80.q(), k80_old.q());
}

#[cfg(test)]
fn protein_correct_access_template<Q: QMatrix + QMatrixMaker>(epsilon: f64) {
    let model_1 = SubstModel::<Q>::new(&[], &[]);
    let model_2 = SubstModel::<Q>::new(&[], &[]);
    assert_relative_eq!(model_1.q(), model_2.q());
    for _ in 0..10 {
        let mut rng = rand::thread_rng();
        let query1 = AMINOACIDS[rng.gen_range(0..AMINOACIDS.len())];
        let query2 = AMINOACIDS[rng.gen_range(0..AMINOACIDS.len())];
        model_1.rate(query1, query2);
    }
    assert_relative_eq!(model_1.freqs().sum(), 1.0, epsilon = epsilon);
}

#[test]
fn protein_correct_access() {
    protein_correct_access_template::<WAG>(1e-4);
    protein_correct_access_template::<HIVB>(1e-3);
    protein_correct_access_template::<BLOSUM>(1e-3);
}

#[cfg(test)]
fn protein_gap_access_template<Q: QMatrix + QMatrixMaker>() {
    let model = SubstModel::<Q>::new(&[], &[]);
    model.rate(GAP, b'L');
}

#[test]
#[should_panic]
fn protein_incorrect_access_wag() {
    protein_gap_access_template::<WAG>();
}

#[test]
#[should_panic]
fn protein_incorrect_access_hivb() {
    protein_gap_access_template::<HIVB>();
}

#[test]
#[should_panic]
fn protein_incorrect_access_blosum() {
    protein_gap_access_template::<BLOSUM>();
}

#[cfg(test)]
fn normalised_template<Q: QMatrix + QMatrixMaker>() {
    let model = SubstModel::<Q>::new(&[], &[]);
    assert_relative_eq!(
        (model.q().diagonal().transpose().mul(model.freqs()))[(0, 0)],
        -1.0,
        epsilon = 1e-10
    );
}

#[test]
fn protein_normalised() {
    normalised_template::<WAG>();
    normalised_template::<HIVB>();
    normalised_template::<BLOSUM>();
}

#[test]
fn dna_normalised() {
    normalised_template::<JC69>();
    normalised_template::<K80>();
    normalised_template::<HKY>();
    normalised_template::<TN93>();
    normalised_template::<GTR>();
}

#[test]
fn designation() {
    let jc69_model_desc = format!("{}", SubstModel::<JC69>::new(&[], &[2.0]));
    assert!(jc69_model_desc.contains("JC69"));
    assert!(!jc69_model_desc.contains("2.0"));

    let k80_model_desc = format!("{}", SubstModel::<K80>::new(&[], &[2.0]));
    assert!(k80_model_desc.contains("K80"));
    assert!(k80_model_desc.contains("kappa = 2.0"));

    let hky_model_desc = format!("{}", SubstModel::<HKY>::new(&[], &[2.5]));
    assert!(hky_model_desc.contains("HKY"));
    assert!(hky_model_desc.contains("kappa = 2.5"));

    let tn93_model_desc = format!("{}", SubstModel::<TN93>::new(&[], &[2.5, 0.3, 0.1]));
    assert!(tn93_model_desc.contains("TN93"));
    assert!(tn93_model_desc.contains("2.5"));
    assert!(tn93_model_desc.contains("0.3"));
    assert!(tn93_model_desc.contains("0.1"));

    let gtr_model_desc = format!(
        "{}",
        SubstModel::<GTR>::new(&[0.22, 0.26, 0.33, 0.19], &[1.5, 3.0, 1.25, 0.45, 0.1])
    );
    assert!(gtr_model_desc.contains("GTR"));
    assert!(gtr_model_desc.contains("rtc = 1.5"));
    assert!(gtr_model_desc.contains("rta = 3.0"));
    assert!(gtr_model_desc.contains("rtg = 1.25"));
    assert!(gtr_model_desc.contains("rca = 0.45"));
    assert!(gtr_model_desc.contains("rcg = 0.1"));
    assert!(gtr_model_desc.contains("rag = 1.0"));
    assert!(gtr_model_desc.contains("0.22"));
    assert!(gtr_model_desc.contains("0.26"));
    assert!(gtr_model_desc.contains("0.33"));
    assert!(gtr_model_desc.contains("0.19"));

    let wag_model_desc = format!("{}", SubstModel::<WAG>::new(&[], &[]));
    assert!(wag_model_desc.contains("WAG"));

    let hivb_model_desc = format!("{}", SubstModel::<HIVB>::new(&[], &[]));
    assert!(hivb_model_desc.contains("HIVB"));

    let blosum_model_desc = format!("{}", SubstModel::<BLOSUM>::new(&[], &[]));
    assert!(blosum_model_desc.contains("BLOSUM"));
}

#[cfg(test)]
fn setup_simple_phylo_info(blen_i: f64, blen_j: f64) -> PhyloInfo {
    let tree = tree!(format!("((A0:{},B1:{}):1.0);", blen_i, blen_j).as_str());
    let msa = Alignment::from_aligned(
        Sequences::new(vec![record!("A0", b"A"), record!("B1", b"A")]),
        &tree,
    )
    .unwrap();
    PhyloInfo { msa, tree }
}

#[test]
fn dna_simple_likelihood() {
    let info = setup_simple_phylo_info(1.0, 1.0);
    let jc69 = SubstModel::<JC69>::new(&[], &[]);
    let c = SCB::new(jc69, info).build().unwrap();
    assert_relative_eq!(c.cost(), -2.5832498829317445, epsilon = 1e-6);

    let info = setup_simple_phylo_info(1.0, 2.0);
    let jc69 = SubstModel::<JC69>::new(&[], &[]);
    let c = SCB::new(jc69, info).build().unwrap();
    assert_relative_eq!(c.cost(), -2.719098272533848, epsilon = 1e-6);
}

#[cfg(test)]
fn setup_cb_example_phylo_info() -> PhyloInfo {
    let tree = tree!("((one:2,two:2):1,(three:1,four:1):2);");
    let msa = Alignment::from_aligned(
        Sequences::new(vec![
            record!("one", b"C"),
            record!("two", b"A"),
            record!("three", b"T"),
            record!("four", b"G"),
        ]),
        &tree,
    )
    .unwrap();
    PhyloInfo { msa, tree }
}

#[cfg(test)]
fn change_logl_on_freq_change_template<Q: QMatrix + QMatrixMaker>(freqs: &[f64], params: &[f64]) {
    // likelihood should change when frequencies are changed in models with free freqs
    let info = setup_cb_example_phylo_info();
    let model = SubstModel::<Q>::new(freqs, params);
    let mut c = SCB::new(model, info).build().unwrap();

    let logl = c.cost();
    c.set_freqs(frequencies!(&[0.1, 0.2, 0.3, 0.4]));
    assert_ne!(logl, c.cost());
}

#[test]
fn change_logl_on_freq_change() {
    change_logl_on_freq_change_template::<HKY>(&[0.22, 0.26, 0.33, 0.19], &[0.5]);
    change_logl_on_freq_change_template::<TN93>(&[0.22, 0.26, 0.33, 0.19], &[0.5]);
    change_logl_on_freq_change_template::<GTR>(&[0.22, 0.26, 0.33, 0.19], &[0.5]);
}

#[cfg(test)]
fn same_logl_on_freq_change_template<Q: QMatrix + QMatrixMaker>(freqs: &[f64], params: &[f64]) {
    // likelihood should change when frequencies are changed in models with free freqs
    let info = setup_cb_example_phylo_info();
    let model = SubstModel::<Q>::new(freqs, params);
    let mut c = SCB::new(model, info).build().unwrap();
    let logl = c.cost();
    c.set_freqs(frequencies!(&[0.1, 0.2, 0.3, 0.4]));
    assert_eq!(logl, c.cost());
}

#[test]
fn same_logl_on_freq_change() {
    same_logl_on_freq_change_template::<JC69>(&[0.22, 0.26, 0.33, 0.19], &[2.0]);
    same_logl_on_freq_change_template::<K80>(&[0.22, 0.26, 0.33, 0.19], &[]);
}

#[cfg(test)]
fn change_logl_on_param_change_template<Q: QMatrix + QMatrixMaker>(freqs: &[f64], params: &[f64]) {
    // likelihood should change when frequencies are changed in models with free freqs
    let info = setup_cb_example_phylo_info();
    let model = SubstModel::<Q>::new(freqs, params);
    let mut c = SCB::new(model, info).build().unwrap();
    let logl = c.cost();
    c.set_param(0, 100.0);
    assert_ne!(logl, c.cost());
}

#[test]
fn change_logl_on_param_change() {
    change_logl_on_param_change_template::<K80>(&[], &[2.0]);
    change_logl_on_param_change_template::<HKY>(&[0.22, 0.26, 0.33, 0.19], &[0.5]);
    change_logl_on_param_change_template::<TN93>(
        &[0.22, 0.26, 0.33, 0.19],
        &[0.5970915, 0.2940435, 0.00135],
    );
    change_logl_on_param_change_template::<GTR>(
        &[0.1, 0.3, 0.4, 0.2],
        &[5.0, 1.0, 1.0, 1.0, 1.0, 5.0],
    );
}

#[test]
fn same_likelihood_on_param_change() {
    // likelihood should not change when parameters are changed for jc69
    let info = setup_cb_example_phylo_info();
    let model = SubstModel::<JC69>::new(&[], &[]);
    let mut c = SCB::new(model, info).build().unwrap();
    let logl = c.cost();
    c.set_param(0, 100.0);
    assert_eq!(logl, c.cost());
}

#[cfg(test)]
fn dna_gaps_as_ambigs_template<Q: QMatrix + QMatrixMaker>(freqs: &[f64], params: &[f64]) {
    let tree = tree!("((one:2,two:2):1,(three:1,four:1):2);");
    let msa = Alignment::from_aligned(
        Sequences::new(vec![
            record!("one", b"CCCCCCXX"),
            record!("two", b"XXAAAAAA"),
            record!("three", b"TTTNNTTT"),
            record!("four", b"GNGGGGNG"),
        ]),
        &tree,
    )
    .unwrap();
    let info_ambig = PhyloInfo {
        msa,
        tree: tree.clone(),
    };
    let msa = Alignment::from_aligned(
        Sequences::new(vec![
            record!("one", b"CCCCCC--"),
            record!("two", b"--AAAAAA"),
            record!("three", b"TTT--TTT"),
            record!("four", b"G-GGGG-G"),
        ]),
        &tree,
    )
    .unwrap();
    let info_gaps = PhyloInfo { msa, tree };

    let model = SubstModel::<Q>::new(freqs, params);
    let c_ambig = SCB::new(model.clone(), info_ambig).build().unwrap();
    let c_gaps = SCB::new(model, info_gaps).build().unwrap();
    assert_eq!(c_ambig.cost(), c_gaps.cost());
}

#[test]
fn dna_gaps_as_ambigs() {
    dna_gaps_as_ambigs_template::<JC69>(&[], &[]);
    dna_gaps_as_ambigs_template::<K80>(&[], &[]);
    dna_gaps_as_ambigs_template::<HKY>(&[0.22, 0.26, 0.33, 0.19], &[0.5]);
    dna_gaps_as_ambigs_template::<TN93>(
        &[0.22, 0.26, 0.33, 0.19],
        &[0.5970915, 0.2940435, 0.00135],
    );
    dna_gaps_as_ambigs_template::<GTR>(&[0.1, 0.3, 0.4, 0.2], &[5.0, 1.0, 1.0, 1.0, 1.0, 5.0]);
}

#[cfg(test)]
fn setup_phylo_info_single_leaf() -> PhyloInfo {
    let tree = tree!("(A0:1.0);");
    let msa =
        Alignment::from_aligned(Sequences::new(vec![record!("A0", b"AAAAAA")]), &tree).unwrap();
    PhyloInfo { msa, tree }
}

#[cfg(test)]
fn dna_likelihood_one_node_template<Q: QMatrix + QMatrixMaker>(freqs: &[f64], params: &[f64]) {
    let info = setup_phylo_info_single_leaf();
    let model = SubstModel::<Q>::new(freqs, params);
    let c = SCB::new(model, info).build().unwrap();
    assert!(c.cost() < 0.0);
}

#[test]
fn dna_likelihood_one_node() {
    dna_likelihood_one_node_template::<JC69>(&[], &[]);
    dna_likelihood_one_node_template::<K80>(&[], &[]);
    dna_likelihood_one_node_template::<HKY>(&[0.22, 0.26, 0.33, 0.19], &[0.5]);
    dna_likelihood_one_node_template::<TN93>(
        &[0.22, 0.26, 0.33, 0.19],
        &[0.5970915, 0.2940435, 0.00135],
    );
    dna_likelihood_one_node_template::<GTR>(&[0.1, 0.3, 0.4, 0.2], &[5.0, 1.0, 1.0, 1.0, 1.0, 5.0]);
}

#[test]
fn dna_cb_example_likelihood() {
    let info = setup_cb_example_phylo_info();
    let mut model =
        SubstModel::<TN93>::new(&[0.22, 0.26, 0.33, 0.19], &[0.5970915, 0.2940435, 0.00135]);
    model.qmatrix.q = SubstMatrix::from_row_slice(
        4,
        4,
        &[
            -0.15594579,
            0.15524379,
            0.00044550000000000004,
            0.0002565,
            0.13136013,
            -0.13206213,
            0.00044550000000000004,
            0.0002565,
            0.000297,
            0.000351,
            -0.056516265,
            0.055868265,
            0.000297,
            0.000351,
            0.097034355,
            -0.097682355,
        ],
    );
    let c = SCB::new(model, info).build().unwrap();
    assert_relative_eq!(c.cost(), -17.1035117087, epsilon = 1e-6);
}

#[cfg(test)]
fn setup_mol_evo_example_phylo_info() -> PhyloInfo {
    let tree = tree!("(((one:0.2,two:0.2):0.1,three:0.2):0.1,(four:0.2,five:0.2):0.1);");
    let msa = Alignment::from_aligned(
        Sequences::new(vec![
            record!("one", b"T"),
            record!("two", b"C"),
            record!("three", b"A"),
            record!("four", b"C"),
            record!("five", b"C"),
        ]),
        &tree,
    )
    .unwrap();
    PhyloInfo { msa, tree }
}

#[test]
fn dna_mol_evo_example_likelihood() {
    let info = setup_mol_evo_example_phylo_info();
    let model = SubstModel::<K80>::new(&[], &[]);
    let c = SCB::new(model, info).build().unwrap();
    assert_relative_eq!(c.cost(), -7.581408, epsilon = 1e-6);
}

#[cfg(test)]
fn dna_ambig_example_logl_template<Q: QMatrix + QMatrixMaker>(freqs: &[f64], params: &[f64]) {
    // Checks that likelihoods for different ambiguous characters are the same
    let fldr = Path::new("./data");
    let info_w_x = PIB::with_attrs(
        fldr.join("ambiguous_example.fasta"),
        fldr.join("ambiguous_example.newick"),
    )
    .build()
    .unwrap();

    let info_w_n = PIB::with_attrs(
        fldr.join("ambiguous_example_N.fasta"),
        fldr.join("ambiguous_example.newick"),
    )
    .build()
    .unwrap();

    let model = SubstModel::<Q>::new(freqs, params);
    let c_w_x = SCB::new(model.clone(), info_w_x).build().unwrap();
    let c_w_n = SCB::new(model, info_w_n).build().unwrap();

    assert_relative_eq!(c_w_x.cost(), c_w_n.cost());
}

#[test]
fn dna_ambig_example_likelihood() {
    dna_ambig_example_logl_template::<JC69>(&[], &[]);
    dna_ambig_example_logl_template::<K80>(&[], &[]);
    dna_ambig_example_logl_template::<HKY>(&[0.22, 0.26, 0.33, 0.19], &[0.5]);
    dna_ambig_example_logl_template::<TN93>(
        &[0.22, 0.26, 0.33, 0.19],
        &[0.5970915, 0.2940435, 0.00135],
    );
    dna_ambig_example_logl_template::<GTR>(&[0.1, 0.3, 0.4, 0.2], &[5.0, 1.0, 1.0, 1.0, 1.0, 5.0]);
}

#[test]
fn dna_ambig_example_likelihood_k80() {
    // Checks the exact value for k80
    let fldr = Path::new("./data");
    let info_w_x = PIB::with_attrs(
        fldr.join("ambiguous_example.fasta"),
        fldr.join("ambiguous_example.newick"),
    )
    .build()
    .unwrap();
    let k80 = SubstModel::<K80>::new(&[], &[2.0, 1.0]);
    let c = SCB::new(k80, info_w_x).build().unwrap();
    assert_relative_eq!(c.cost(), -137.24280493914029, epsilon = 1e-6);
}

#[test]
fn dna_huelsenbeck_example_likelihood() {
    // https://molevolworkshop.github.io/faculty/huelsenbeck/pdf/WoodsHoleHandout.pdf
    let fldr = Path::new("./data");
    let info = PIB::with_attrs(
        fldr.join("Huelsenbeck_example_long_DNA.fasta"),
        fldr.join("Huelsenbeck_example.newick"),
    )
    .build()
    .unwrap();
    let hky = SubstModel::<HKY>::new(&[0.1, 0.3, 0.4, 0.2], &[5.0]);
    let c = SCB::new(hky, info.clone()).build().unwrap();
    assert_relative_eq!(c.cost(), -216.234734, epsilon = 1e-3);
    let gtr_as_hky = SubstModel::<GTR>::new(&[0.1, 0.3, 0.4, 0.2], &[5.0, 1.0, 1.0, 1.0, 1.0, 5.0]);
    let c_gtr = SCB::new(gtr_as_hky, info).build().unwrap();
    assert_relative_eq!(c_gtr.cost(), -216.234734, epsilon = 1e-3);
}

#[cfg(test)]
fn protein_example_logl_template<Q: QMatrix + QMatrixMaker>(
    params: &[f64],
    expected_llik: f64,
    epsilon: f64,
) {
    let fldr = Path::new("./data/phyml_protein_example");
    let info = PIB::with_attrs(fldr.join("nogap_seqs.fasta"), fldr.join("true_tree.newick"))
        .build()
        .unwrap();
    let model = SubstModel::<Q>::new(&[], params);
    let c = SCB::new(model, info).build().unwrap();
    assert_relative_eq!(c.cost(), expected_llik, epsilon = epsilon);
}

#[test]
fn protein_example_likelihood() {
    protein_example_logl_template::<WAG>(&[], -4505.736814460457, 1e-3);
    protein_example_logl_template::<HIVB>(&[], -4407.989226397638, 1e-5);
    protein_example_logl_template::<BLOSUM>(&[], -4587.71053, 1e-5);
}

#[cfg(test)]
fn simple_reroot_info(alphabet: &Alphabet) -> (PhyloInfo, PhyloInfo) {
    let tree = tree!("((A:2.0,B:2.0):1.0,C:2.0):0.0;");
    let seqs = Sequences::with_alphabet(
        vec![
            record!("A", b"CTATATATACIJL"),
            record!("B", b"ATATATATAAIHL"),
            record!("C", b"TTATATATATIJL"),
        ],
        *alphabet,
    );

    let info = PhyloInfo {
        msa: Alignment::from_aligned(seqs.clone(), &tree).unwrap(),
        tree,
    };
    let tree_rerooted = tree!("(A:1.0,(B:2.0,C:3.0):1.0):0.0;");
    let info_rerooted = PhyloInfo {
        msa: Alignment::from_aligned(seqs, &tree_rerooted).unwrap(),
        tree: tree_rerooted,
    };

    (info, info_rerooted)
}

#[cfg(test)]
fn logl_revers_template<Q: QMatrix + QMatrixMaker>(freqs: &[f64], params: &[f64], epsilon: f64) {
    let model = SubstModel::<Q>::new(freqs, params);
    let (info, info_rerooted) = simple_reroot_info(model.qmatrix.alphabet());

    let c = SCB::new(model.clone(), info).build().unwrap();
    let c_rerooted = SCB::new(model, info_rerooted).build().unwrap();
    assert_relative_eq!(c.cost(), c_rerooted.cost(), epsilon = epsilon,);
}

#[test]
fn dna_logl_reversibility() {
    logl_revers_template::<JC69>(&[], &[], 1e-10);
    logl_revers_template::<K80>(&[], &[], 1e-10);
    logl_revers_template::<HKY>(&[0.22, 0.26, 0.33, 0.19], &[0.5], 1e-10);
    logl_revers_template::<TN93>(
        &[0.22, 0.26, 0.33, 0.19],
        &[0.5970915, 0.2940435, 0.00135],
        1e-10,
    );
    logl_revers_template::<GTR>(
        &[0.22, 0.26, 0.33, 0.19],
        &[5.0, 1.0, 1.0, 1.0, 1.0, 5.0],
        1e-10,
    );
}

#[test]
fn protein_logl_reversibility() {
    logl_revers_template::<WAG>(&[], &[], 1e-8);
    logl_revers_template::<HIVB>(&[], &[], 1e-8);
    logl_revers_template::<BLOSUM>(&[], &[], 1e-3);
}

fn huelsenbeck_reversibility_template<Q: QMatrix + QMatrixMaker>(freqs: &[f64], params: &[f64]) {
    // https://molevolworkshop.github.io/faculty/huelsenbeck/pdf/WoodsHoleHandout.pdf
    let fldr = Path::new("./data");
    let info = PIB::with_attrs(
        fldr.join("Huelsenbeck_example_long_DNA.fasta"),
        fldr.join("Huelsenbeck_example.newick"),
    )
    .build()
    .unwrap();
    let info_rerooted = PIB::with_attrs(
        fldr.join("Huelsenbeck_example_long_DNA.fasta"),
        fldr.join("Huelsenbeck_example_reroot.newick"),
    )
    .build()
    .unwrap();
    let model = SubstModel::<Q>::new(freqs, params);
    let c = SCB::new(model.clone(), info).build().unwrap();
    let c_rerooted = SCB::new(model, info_rerooted).build().unwrap();
    assert_relative_eq!(c.cost(), c_rerooted.cost(), epsilon = 1e-10,);
}

#[test]
fn huelsenbeck_reversibility() {
    huelsenbeck_reversibility_template::<JC69>(&[], &[]);
    huelsenbeck_reversibility_template::<K80>(&[], &[0.5]);
    huelsenbeck_reversibility_template::<HKY>(&[0.22, 0.26, 0.33, 0.19], &[0.5]);
    huelsenbeck_reversibility_template::<TN93>(
        &[0.22, 0.26, 0.33, 0.19],
        &[0.5970915, 0.2940435, 0.00135],
    );
    huelsenbeck_reversibility_template::<GTR>(
        &[0.1, 0.3, 0.4, 0.2],
        &[5.0, 1.0, 1.0, 1.0, 1.0, 5.0],
    );
}

#[cfg(test)]
fn logl_correct_w_diff_info<Q: QMatrix + QMatrixMaker>(llik1: f64, llik2: f64) {
    let tree1 = tree!("(((A:1.0,B:1.0)E:2.0,(C:1.0,D:1.0)F:2.0)G:3.0);");
    let tree2 = tree!("(((A:2.0,B:2.0)E:4.0,(C:2.0,D:2.0)F:4.0)G:6.0);");
    let seqs = Sequences::new(vec![
        record!("A", b"P"),
        record!("B", b"P"),
        record!("C", b"P"),
        record!("D", b"P"),
    ]);

    let info1 = PhyloInfo {
        msa: Alignment::from_aligned(seqs.clone(), &tree1).unwrap(),
        tree: tree1,
    };
    let info2 = PhyloInfo {
        msa: Alignment::from_aligned(seqs, &tree2).unwrap(),
        tree: tree2,
    };

    let model = SubstModel::<Q>::new(&[], &[]);
    let c1 = SCB::new(model.clone(), info1).build().unwrap();
    let c2 = SCB::new(model, info2).build().unwrap();

    assert_relative_eq!(c1.cost(), llik1, epsilon = 1e-5);
    assert_relative_eq!(c2.cost(), llik2, epsilon = 1e-5);
}

#[test]
fn protein_logl_correct_w_diff_info() {
    logl_correct_w_diff_info::<WAG>(-7.488595394504073, -10.206456536551775);
    logl_correct_w_diff_info::<HIVB>(-7.231597482410509, -9.865559545434952);
    logl_correct_w_diff_info::<BLOSUM>(-7.4408154253528975, -10.33187874481282);
}

fn one_site_one_char_template<Q: QMatrix + QMatrixMaker>(freqs: &[f64], params: &[f64]) {
    // This used to fail on leaf data creation when some of the sequences were empty
    let model = SubstModel::<Q>::new(freqs, params);
    let sequences = Sequences::with_alphabet(
        vec![
            record!("one", b"C"),
            record!("two", b"-"),
            record!("three", b"-"),
            record!("four", b"-"),
        ],
        *model.qmatrix.alphabet(),
    );
    let tree = tree!("((one:2,two:2):1,(three:1,four:1):2);");
    let info = PhyloInfo {
        msa: Alignment::from_aligned(sequences, &tree).unwrap(),
        tree,
    };

    let c = SCB::new(model, info).build().unwrap();

    assert_ne!(c.cost(), f64::NEG_INFINITY);
    assert!(c.cost() < 0.0);
}

#[test]
fn dna_one_site_one_char() {
    one_site_one_char_template::<JC69>(&[], &[]);
    one_site_one_char_template::<K80>(&[], &[]);
    one_site_one_char_template::<HKY>(&[0.22, 0.26, 0.33, 0.19], &[0.5]);
    one_site_one_char_template::<TN93>(&[0.22, 0.26, 0.33, 0.19], &[0.5970915, 0.2940435, 0.00135]);
    one_site_one_char_template::<GTR>(&[0.1, 0.3, 0.4, 0.2], &[5.0, 1.0, 1.0, 1.0, 1.0, 5.0]);
}

#[test]
fn protein_one_site_one_char() {
    one_site_one_char_template::<WAG>(&[], &[]);
    one_site_one_char_template::<HIVB>(&[], &[]);
    one_site_one_char_template::<BLOSUM>(&[], &[]);
}

#[test]
#[cfg_attr(feature = "ci_coverage", ignore)]
fn hiv_subset_valid_subst_likelihood() {
    let fldr = Path::new("./data/real_examples/");
    let alignment = fldr.join("HIV-1_env_DNA_mafft_alignment_subset.fasta");
    let info = PIB::new(alignment).build().unwrap();
    let gtr = SubstModel::<GTR>::new(&[0.25, 0.25, 0.25, 0.25], &[1.0, 1.0, 1.0, 1.0, 1.0, 1.0]);
    let c = SCB::new(gtr, info).build().unwrap();
    let logl = c.cost();
    assert_ne!(logl, f64::NEG_INFINITY);
    assert!(logl < 0.0);
}

#[test]
fn dna_gaps_against_phyml() {
    let tree =
        tree!("(C:0.06465432,D:27.43128366,(A:0.00000001,B:0.00000001)0.000000:0.08716381);");
    let seqs =
        Sequences::new(read_sequences(&Path::new("./data/").join("sequences_DNA1.fasta")).unwrap());
    let info = PhyloInfo {
        msa: Alignment::from_aligned(seqs, &tree).unwrap(),
        tree,
    };
    let jc69 = SubstModel::<JC69>::new(&[], &[]);
    let c = SCB::new(jc69, info).build().unwrap();

    // Compare against value from PhyML
    assert_relative_eq!(c.cost(), -9.70406054783923);
}

#[test]
fn dna_single_char_gaps_against_phyml() {
    let jc69 = SubstModel::<JC69>::new(&[], &[]);
    let tree =
        tree!("(C:0.06465432,D:27.43128366,(A:0.00000001,B:0.00000001)0.000000:0.08716381);");

    let seqs = Sequences::new(vec![
        record!("A", b"A"),
        record!("B", b"A"),
        record!("C", b"A"),
        record!("D", b"T"),
    ]);
    let info = PhyloInfo {
        msa: Alignment::from_aligned(seqs, &tree).unwrap(),
        tree: tree.clone(),
    };
    let c = SCB::new(jc69.clone(), info).build().unwrap();
    assert_relative_eq!(c.cost(), -2.920437792326963); // Compare against PhyML

    let seqs = Sequences::new(vec![
        record!("A", b"X"),
        record!("B", b"X"),
        record!("C", b"X"),
        record!("D", b"X"),
    ]);
    let info = PhyloInfo {
        msa: Alignment::from_aligned(seqs, &tree).unwrap(),
        tree: tree.clone(),
    };

    let c = SCB::new(jc69.clone(), info).build().unwrap();
    assert_relative_eq!(c.cost(), 0.0, epsilon = 1e-10); // Compare against PhyML

    let seqs = Sequences::new(vec![
        record!("A", b"X"),
        record!("B", b"X"),
        record!("C", b"X"),
        record!("D", b"T"),
    ]);
    let info = PhyloInfo {
        msa: Alignment::from_aligned(seqs, &tree).unwrap(),
        tree: tree.clone(),
    };
    let c = SCB::new(jc69.clone(), info).build().unwrap();
    assert_relative_eq!(c.cost(), -1.38629, epsilon = 1e-5); // Compare against PhyML

    let seqs = Sequences::new(vec![
        record!("A", b"-"),
        record!("B", b"-"),
        record!("C", b"A"),
        record!("D", b"T"),
    ]);
    let info = PhyloInfo {
        msa: Alignment::from_aligned(seqs, &tree).unwrap(),
        tree: tree.clone(),
    };
    let c = SCB::new(jc69.clone(), info).build().unwrap();
    assert_relative_eq!(c.cost(), -2.77259, epsilon = 1e-5); // Compare against PhyML

    let seqs = Sequences::new(vec![
        record!("A", b"-"),
        record!("B", b"A"),
        record!("C", b"A"),
        record!("D", b"T"),
    ]);
    let info = PhyloInfo {
        msa: Alignment::from_aligned(seqs, &tree).unwrap(),
        tree,
    };
    let c = SCB::new(jc69.clone(), info).build().unwrap();
    assert_relative_eq!(c.cost(), -2.92044, epsilon = 1e-5); // Compare against PhyML
}

#[test]
fn dna_ambig_chars_against_phyml() {
    let jc69 = SubstModel::<JC69>::new(&[], &[]);
    let tree = tree!("(C:0.06465432,D:27.43128366,(A:0.00000001,B:0.00000001)0.0:0.08716381);");
    let seqs = Sequences::new(vec![
        record!("A", b"B"),
        record!("B", b"A"),
        record!("C", b"A"),
        record!("D", b"T"),
    ]);
    let info = PhyloInfo {
        msa: Alignment::from_aligned(seqs, &tree).unwrap(),
        tree,
    };
    let c = SCB::new(jc69, info).build().unwrap();
    assert_relative_eq!(c.cost(), -21.28936836, epsilon = 1e-7);
}

#[test]
fn dna_x_simple_fully_likely() {
    let jc69 = SubstModel::<JC69>::new(&[], &[]);
    let tree = tree!("(A:0.05,B:0.0005):0.0;");
    let seqs = Sequences::new(vec![record!("A", b"X"), record!("B", b"X")]);
    let info = PhyloInfo {
        msa: Alignment::from_aligned(seqs, &tree).unwrap(),
        tree,
    };
    let c = SCB::new(jc69.clone(), info.clone()).build().unwrap();
    assert_relative_eq!(c.cost(), 0.0, epsilon = 1e-15);
}

#[cfg(test)]
fn x_fully_likely_template<Q: QMatrix + QMatrixMaker>(freqs: &[f64], params: &[f64]) {
    let model = SubstModel::<Q>::new(freqs, params);
    let tree = tree!("(((A:2.0,B:2.0)E:4.0,(C:2.0,D:2.0)F:4.0)G:6.0);");
    let seqs = Sequences::with_alphabet(
        vec![
            record!("A", b"X"),
            record!("B", b"X"),
            record!("C", b"X"),
            record!("D", b"X"),
        ],
<<<<<<< HEAD
        model.alphabet().clone(),
=======
        *model.qmatrix.alphabet(),
>>>>>>> b0b6c41f
    );
    let info = PhyloInfo {
        msa: Alignment::from_aligned(seqs, &tree).unwrap(),
        tree,
    };
    let c = SCB::new(model, info).build().unwrap();
    assert_relative_eq!(c.cost(), 0.0, epsilon = 1e-5);
}

#[test]
fn dna_x_fully_likely() {
    x_fully_likely_template::<JC69>(&[], &[]);
    x_fully_likely_template::<K80>(&[], &[]);
    x_fully_likely_template::<HKY>(&[0.22, 0.26, 0.33, 0.19], &[0.5]);
    x_fully_likely_template::<TN93>(&[0.22, 0.26, 0.33, 0.19], &[0.5970915, 0.2940435, 0.00135]);
    x_fully_likely_template::<GTR>(&[0.1, 0.3, 0.4, 0.2], &[5.0, 1.0, 1.0, 1.0, 1.0, 5.0]);
}

#[test]
fn protein_x_fully_likely() {
    x_fully_likely_template::<WAG>(&[], &[]);
    x_fully_likely_template::<HIVB>(&[], &[]);
    x_fully_likely_template::<BLOSUM>(&[], &[]);
}

#[cfg(test)]
fn avg_rate_template<Q: QMatrix + QMatrixMaker>(freqs: &[f64], params: &[f64]) {
    let model = SubstModel::<Q>::new(freqs, params);
    let avg_rate = model.q().diagonal().component_mul(model.freqs()).sum();
    assert_relative_eq!(avg_rate, -1.0, epsilon = 1e-10);
}

#[test]
fn dna_avg_rate() {
    avg_rate_template::<JC69>(&[], &[]);
    avg_rate_template::<K80>(&[], &[]);
    avg_rate_template::<HKY>(&[0.22, 0.26, 0.33, 0.19], &[0.5]);
    avg_rate_template::<TN93>(&[0.22, 0.26, 0.33, 0.19], &[0.5970915, 0.2940435, 0.00135]);
    avg_rate_template::<GTR>(&[0.1, 0.3, 0.4, 0.2], &[5.0, 1.0, 1.0, 1.0, 1.0]);
}

#[test]
fn protein_avg_rate() {
    avg_rate_template::<WAG>(&[], &[]);
    avg_rate_template::<HIVB>(&[], &[]);
    avg_rate_template::<BLOSUM>(&[], &[]);
    let freqs = &[1.0 / 20.0; 20];
    avg_rate_template::<WAG>(freqs, &[]);
    avg_rate_template::<HIVB>(freqs, &[]);
    avg_rate_template::<BLOSUM>(freqs, &[]);
}

#[cfg(test)]
fn parsimony_rounding_template<Q: QMatrix + QMatrixMaker>(freqs: &[f64], params: &[f64]) {
    let model = SubstModel::<Q>::new(freqs, params);
    let mat_round = model.scoring(0.1, &Z::zero(), &R::zero());
    let mat = model.scoring(0.1, &Z::zero(), &R::none());
    assert_ne!(mat_round.mean(), mat.mean());
    assert_ne!(mat_round, mat);
    for (&e1, &e2) in mat_round.as_slice().iter().zip(mat.as_slice().iter()) {
        assert_relative_eq!(e1, e1.round());
        assert_relative_eq!(e1, e2.round());
    }
}

#[test]
fn protein_rounding_scores() {
    parsimony_rounding_template::<HIVB>(&[], &[]);
    parsimony_rounding_template::<WAG>(&[], &[]);
    parsimony_rounding_template::<BLOSUM>(&[], &[]);
}

#[test]
fn dna_rounding_scores() {
    parsimony_rounding_template::<JC69>(&[], &[]);
    parsimony_rounding_template::<K80>(&[], &[]);
    parsimony_rounding_template::<HKY>(&[0.22, 0.26, 0.33, 0.19], &[0.5]);
    parsimony_rounding_template::<TN93>(
        &[0.22, 0.26, 0.33, 0.19],
        &[0.5970915, 0.2940435, 0.00135],
    );
    parsimony_rounding_template::<GTR>(&[0.1, 0.3, 0.4, 0.2], &[5.0, 1.0, 1.0, 1.0, 1.0]);
}

#[cfg(test)]
fn parsimony_zero_diag_template<Q: QMatrix + QMatrixMaker>(freqs: &[f64], params: &[f64]) {
    let model = SubstModel::<Q>::new(freqs, params);
    let mat_zeros = model.scoring(0.1, &Z::zero(), &R::none());
    let mat = model.scoring(0.1, &Z::non_zero(), &R::none());
    assert_ne!(mat_zeros.mean(), mat.mean());
    assert_ne!(mat_zeros, mat);
    for (&e1, &e2) in mat_zeros.diagonal().iter().zip(mat.diagonal().iter()) {
        assert_relative_eq!(e1, 0.0);
        assert_ne!(e1, e2);
        assert_ne!(e2, 0.0);
    }
}

#[test]
fn protein_zero_diag_scores() {
    parsimony_zero_diag_template::<HIVB>(&[], &[]);
    parsimony_zero_diag_template::<WAG>(&[], &[]);
    parsimony_zero_diag_template::<BLOSUM>(&[], &[]);
}

#[test]
fn dna_zero_diag_scores() {
    parsimony_zero_diag_template::<JC69>(&[], &[]);
    parsimony_zero_diag_template::<K80>(&[], &[]);
    parsimony_zero_diag_template::<HKY>(&[0.22, 0.26, 0.33, 0.19], &[0.5]);
    parsimony_zero_diag_template::<TN93>(
        &[0.22, 0.26, 0.33, 0.19],
        &[0.5970915, 0.2940435, 0.00135],
    );
    parsimony_zero_diag_template::<GTR>(&[0.1, 0.3, 0.4, 0.2], &[5.0, 1.0, 1.0, 1.0, 1.0]);
}<|MERGE_RESOLUTION|>--- conflicted
+++ resolved
@@ -1101,11 +1101,7 @@
             record!("C", b"X"),
             record!("D", b"X"),
         ],
-<<<<<<< HEAD
-        model.alphabet().clone(),
-=======
-        *model.qmatrix.alphabet(),
->>>>>>> b0b6c41f
+        *model.alphabet(),
     );
     let info = PhyloInfo {
         msa: Alignment::from_aligned(seqs, &tree).unwrap(),
