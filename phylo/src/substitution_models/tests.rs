use std::iter::repeat;
use std::ops::Mul;
use std::path::Path;

use approx::assert_relative_eq;
use nalgebra::dvector;
use rand::Rng;

use crate::alignment::{Alignment, Sequences};
use crate::alphabets::{Alphabet, AMINOACIDS, GAP};
use crate::evolutionary_models::EvoModel;
use crate::io::read_sequences;
use crate::likelihood::ModelSearchCost;
use crate::parsimony::{DiagonalZeros as Z, ParsimonyModel, Rounding as R};
use crate::phylo_info::{PhyloInfo, PhyloInfoBuilder as PIB};
use crate::substitution_models::{
    dna_models::*, protein_models::*, FreqVector, QMatrix, QMatrixMaker, SubstMatrix, SubstModel,
    SubstitutionCostBuilder as SCB,
};
use crate::{frequencies, record_wo_desc as record, tree};

#[cfg(test)]
fn freqs_fixed_template<Q: QMatrix + QMatrixMaker>(params: &[f64]) {
    // freqs should not change for JC69 and K80
    let mut model = SubstModel::<Q>::new(&[], params);
    model.set_freqs(frequencies!(&[0.1, 0.2, 0.3, 0.4]));
    assert_eq!(model.freqs(), &frequencies!(&[0.25; 4]));
}

#[test]
fn dna_freqs_fixed() {
    freqs_fixed_template::<JC69>(&[]);
    freqs_fixed_template::<K80>(&[2.0]);
}

#[cfg(test)]
fn freqs_updated_template<Q: QMatrix + QMatrixMaker>(freqs: &[f64], params: &[f64]) {
    // freqs should change for HKY, TN93, and GTR
    let mut model = SubstModel::<Q>::new(freqs, params);
    let new_freqs = frequencies!(&[0.1, 0.2, 0.3, 0.4]);
    model.set_freqs(new_freqs.clone());
    assert_eq!(model.freqs(), &new_freqs);
    assert_ne!(model.freqs(), &frequencies!(freqs));
}

#[test]
fn dna_freqs_updated() {
    freqs_updated_template::<HKY>(&[0.2, 0.1, 0.5, 0.2], &[2.0]);
    freqs_updated_template::<TN93>(&[0.1, 0.1, 0.44, 0.26], &[2.0, 1.0, 3.0]);
    freqs_updated_template::<GTR>(&[0.7, 0.1, 0.1, 0.1], &[2.0, 2.0, 2.0, 2.0, 2.0]);
}

#[cfg(test)]
fn param_fixed_template<Q: QMatrix + QMatrixMaker>(params: &[f64]) {
    // parameters should not change for JC69
    let model = SubstModel::<Q>::new(&[], params);
    let mut updated_model = model.clone();
    updated_model.set_param(0, 66.0);
    assert_eq!(model.params(), updated_model.params());
    assert!(updated_model.params().is_empty());
}

#[test]
fn dna_params_fixed() {
    param_fixed_template::<JC69>(&[]);
}

#[cfg(test)]
fn params_updated_template<Q: QMatrix + QMatrixMaker>(params: &[f64], new_params: &[f64]) {
    // parameters should change for K80, HKY, TN93, and GTR
    let mut model = SubstModel::<Q>::new(&[], params);
    for (i, &param) in new_params.iter().enumerate() {
        model.set_param(i, param);
    }
    assert_eq!(model.params(), new_params);
}

#[test]
fn dna_params_updated() {
    params_updated_template::<HKY>(&[0.2], &[2.0]);
    params_updated_template::<TN93>(&[0.1, 0.1, 0.44], &[2.0, 1.0, 3.0]);
    params_updated_template::<GTR>(&[0.7; 5], &[0.9; 5]);
}

#[cfg(test)]
fn check_freq_convergence(substmat: SubstMatrix, pi: &FreqVector, epsilon: f64) {
    assert_eq!(substmat.nrows(), pi.len());
    assert_eq!(substmat.ncols(), pi.len());
    for row in substmat.row_iter() {
        assert_relative_eq!(row.sum(), 1.0, epsilon = epsilon);
        assert_relative_eq!(row, pi.transpose().as_view(), epsilon = epsilon);
    }
}

#[test]
fn dna_jc69_correct() {
    let jc69 = SubstModel::<JC69>::new(&[], &[]);
    let jc69_2 = SubstModel::<JC69>::new(&[], &[1.0, 2.0]);
    assert_eq!(jc69, jc69_2);
    assert_relative_eq!(jc69.rate(b'A', b'A'), -1.0);
    assert_relative_eq!(jc69.rate(b'A', b'C'), 1.0 / 3.0);
    assert_relative_eq!(jc69.rate(b'G', b'T'), 1.0 / 3.0);
    assert_relative_eq!(jc69.freqs(), &frequencies!(&[0.25, 0.25, 0.25, 0.25]));
    let jc69_3 = SubstModel::<JC69>::new(&[], &[4.0]);
    assert_eq!(jc69.q(), jc69_3.q());
    assert_eq!(jc69.freqs(), jc69_3.freqs());
}

#[test]
fn dna_j69_params() {
    let jc69 = SubstModel::<JC69>::new(&[0.1, 0.4, 0.75, 1.5], &[0.1, 0.4, 0.75, 1.5]);
    assert_relative_eq!(jc69.freqs(), &frequencies!(&[0.25, 0.25, 0.25, 0.25]));
    assert_eq!(format!("{}", jc69), format!("JC69"));
}

#[test]
fn dna_k80_correct() {
    let k80 = SubstModel::<K80>::new(&[], &[]);
    let k801 = SubstModel::<K80>::new(&[], &[2.0]);
    let k802 = SubstModel::<K80>::new(&[], &[2.0, 1.0]);
    let k803 = SubstModel::<K80>::new(&[], &[2.0, 1.0, 3.0, 6.0]);
    assert_eq!(k80, k801);
    assert_eq!(k80, k802);
    assert_eq!(k80, k803);
    assert_eq!(k802, k803);
    assert_relative_eq!(k80.rate(b'A', b'A'), -1.0);
    assert_relative_eq!(k80.rate(b'T', b'A'), 1.0 * 0.25);
    assert_relative_eq!(k80.rate(b'A', b'G'), 2.0 * 0.25);
    assert_relative_eq!(k80.freqs(), &dvector![0.25, 0.25, 0.25, 0.25]);
}

#[cfg(test)]
fn infinity_p_template<Q: QMatrix + QMatrixMaker>(freqs: &[f64], params: &[f64]) {
    let model: SubstModel<Q> = SubstModel::<Q>::new(freqs, params);
    let p_inf = model.p(1000.0);
    assert_eq!(p_inf.shape(), model.q().shape());
    check_freq_convergence(p_inf, model.freqs(), 1e-5);
}

#[test]
fn dna_infinity_p() {
    infinity_p_template::<JC69>(&[], &[]);
    infinity_p_template::<K80>(&[], &[]);
    infinity_p_template::<HKY>(&[0.22, 0.26, 0.33, 0.19], &[0.5]);
    infinity_p_template::<TN93>(&[0.22, 0.26, 0.33, 0.19], &[0.5970915, 0.2940435, 0.00135]);
    infinity_p_template::<GTR>(&[0.1, 0.3, 0.4, 0.2], &[5.0, 1.0, 1.0, 1.0, 1.0]);
}

#[test]
fn protein_infinity_p() {
    infinity_p_template::<WAG>(&[], &[]);
    infinity_p_template::<HIVB>(&[], &[]);
    infinity_p_template::<BLOSUM>(&[], &[]);
}

#[test]
fn dna_k80_params() {
    let k80 = SubstModel::<K80>::new(&[0.1, 0.4, 0.75, 1.5], &[0.1, 0.4, 0.75, 1.5]);
    assert_relative_eq!(k80.freqs(), &frequencies!(&[0.25, 0.25, 0.25, 0.25]));
    assert_eq!(format!("{}", k80), format!("K80 with [kappa = {:.5}]", 0.1));
}

#[test]
fn dna_hky_incorrect() {
    let hky = SubstModel::<HKY>::new(&[2.0, 1.0, 3.0, 6.0], &[]);
    assert_eq!(hky.freqs(), &frequencies!(&[0.25, 0.25, 0.25, 0.25]));
    assert_eq!(hky.params(), &[2.0]);
    let hky = SubstModel::<HKY>::new(&[2.0, 1.0, 3.0, 6.0], &[0.5]);
    assert_eq!(hky.freqs(), &frequencies!(&[0.25, 0.25, 0.25, 0.25]));
    assert_eq!(hky.params(), &[0.5]);
    let hky = SubstModel::<HKY>::new(&[2.0, 1.0, 3.0, 6.0], &[0.5, 1.0]);
    assert_eq!(hky.freqs(), &frequencies!(&[0.25, 0.25, 0.25, 0.25]));
    assert_eq!(hky.params(), &[0.5]);
}

#[test]
fn dna_hky_correct() {
    let hky = SubstModel::<HKY>::new(&[0.22, 0.26, 0.33, 0.19], &[0.5]);
    assert_relative_eq!(hky.freqs(), &dvector![0.22, 0.26, 0.33, 0.19]);
    let hky2 = SubstModel::<HKY>::new(&[0.22, 0.26, 0.33, 0.19], &[0.5, 1.0]);
    assert_relative_eq!(hky2.freqs(), &dvector![0.22, 0.26, 0.33, 0.19]);
    assert_eq!(hky, hky2);
    let hky3 = SubstModel::<HKY>::new(&[0.22, 0.26, 0.33, 0.19], &[]);
    let hky4 = SubstModel::<HKY>::new(&[0.22, 0.26, 0.33, 0.19], &[2.0, 1.0]);
    assert_relative_eq!(
        hky3.q()
            .diagonal()
            .component_mul(&frequencies!(&[0.22, 0.26, 0.33, 0.19]))
            .sum(),
        -1.0
    );
    assert_eq!(hky3, hky4);
}

#[test]
fn dna_gtr_equal_rates_correct() {
    let gtr = SubstModel::<GTR>::new(
        &repeat(0.25).take(4).collect::<Vec<f64>>(),
        &repeat(1.0).take(5).collect::<Vec<f64>>(),
    );
    assert_eq!(gtr.freqs(), &frequencies!(&[0.25, 0.25, 0.25, 0.25]));
    assert_eq!(gtr.q()[(0, 0)], -1.0);
    let gtr2 = SubstModel::<GTR>::new(&[], &repeat(1.0).take(5).collect::<Vec<f64>>());
    assert_relative_eq!(gtr.q(), gtr2.q());
    assert!(gtr.rate(b'T', b'T') < 0.0);
    assert!(gtr.rate(b'A', b'A') < 0.0);
    assert_relative_eq!(gtr.rate(b'T', b'C'), gtr.rate(b'C', b'T'));
    assert_relative_eq!(gtr.rate(b'A', b'G'), gtr.rate(b'G', b'A'));
    assert_relative_eq!(gtr.freqs(), &frequencies!(&[0.25, 0.25, 0.25, 0.25]));
}

#[test]
fn dna_gtr_defaults() {
    let gtr_no_freqs = SubstModel::<GTR>::new(&[], &[2.0, 1.0, 3.0, 6.0, 0.5]);
    assert_relative_eq!(gtr_no_freqs.freqs(), &frequencies!(&[0.25; 4]));
    assert_eq!(gtr_no_freqs.params(), &[2.0, 1.0, 3.0, 6.0, 0.5]);

    let gtr_missing_params = SubstModel::<GTR>::new(&[0.22, 0.26, 0.33, 0.19], &[0.5, 0.6, 0.7]);
    assert_relative_eq!(
        gtr_missing_params.freqs(),
        &frequencies!(&[0.22, 0.26, 0.33, 0.19])
    );
    assert_eq!(gtr_missing_params.params(), &[0.5, 0.6, 0.7, 1.0, 1.0]);

    let gtr_incorrect_freqs = SubstModel::<GTR>::new(&[0.3; 4], &[0.5; 5]);
    assert_relative_eq!(gtr_incorrect_freqs.freqs(), &frequencies!(&[0.25; 4]));
    assert_eq!(gtr_incorrect_freqs.params(), &[0.5; 5]);

    let gtr_too_many_params = SubstModel::<GTR>::new(&[0.22, 0.26, 0.33, 0.19], &[0.7; 6]);
    assert_relative_eq!(
        gtr_too_many_params.freqs(),
        &frequencies!(&[0.22, 0.26, 0.33, 0.19])
    );
    assert_eq!(gtr_too_many_params.params(), &[0.7; 6]);
}

#[test]
fn dna_tn93_correct() {
    let tn93 = SubstModel::<TN93>::new(&[0.22, 0.26, 0.33, 0.19], &[0.5970915, 0.2940435, 0.00135]);
    let expected_pi = frequencies!(&[0.22, 0.26, 0.33, 0.19]);
    let expected_q = SubstMatrix::from_column_slice(
        4,
        4,
        &[
            -1.4732124694954951,
            1.2409529074850258,
            0.002805744890196536,
            0.002805744890196536,
            1.4665807088459397,
            -1.2475846681345815,
            0.0033158803247777245,
            0.0033158803247777245,
            0.0042086173352948045,
            0.0042086173352948045,
            -0.5339064704940854,
            0.9166789418005613,
            0.002423143314260645,
            0.002423143314260645,
            0.5277848452791111,
            -0.9228005670155355,
        ],
    );
    assert_relative_eq!(tn93.q(), &expected_q);
    assert_relative_eq!(tn93.q().diagonal().component_mul(&expected_pi).sum(), -1.0);
    assert_relative_eq!(tn93.freqs(), &expected_pi);
    assert_relative_eq!(
        tn93.rate(b'T', b'C') * expected_pi[0],
        tn93.rate(b'C', b'T') * expected_pi[1],
    );
    assert_relative_eq!(
        tn93.rate(b'A', b'G') * expected_pi[2],
        tn93.rate(b'G', b'A') * expected_pi[3],
    );
    assert_relative_eq!(
        tn93.rate(b'T', b'A') * expected_pi[0],
        tn93.rate(b'A', b'T') * expected_pi[2],
    );
    assert_relative_eq!(
        tn93.rate(b'C', b'G') * expected_pi[1],
        tn93.rate(b'G', b'C') * expected_pi[3],
    );
}

#[test]
fn dna_tn93_incorrect() {
    let tn93_too_few_params =
        SubstModel::<TN93>::new(&[0.22, 0.26, 0.33, 0.19], &[0.5970915, 0.2940435]);
    assert_relative_eq!(
        tn93_too_few_params.freqs(),
        &frequencies!(&[0.22, 0.26, 0.33, 0.19])
    );
    assert_eq!(tn93_too_few_params.params(), &[0.5970915, 0.2940435, 1.0]);

    let tn93_incorrect_freqs = SubstModel::<TN93>::new(&[0.22, 0.26, 0.33, 1.19], &[0.5, 0.6, 0.3]);
    assert_relative_eq!(tn93_incorrect_freqs.freqs(), &frequencies!(&[0.25; 4]));
    assert_eq!(tn93_incorrect_freqs.params(), &[0.5, 0.6, 0.3]);

    let tn93_too_many_params =
        SubstModel::<TN93>::new(&[0.22, 0.26, 0.33, 0.19], &[0.5, 0.6, 0.3, 0.56]);
    assert_relative_eq!(
        tn93_too_many_params.freqs(),
        &frequencies!(&[0.22, 0.26, 0.33, 0.19])
    );
    assert_eq!(tn93_too_many_params.params(), &[0.5, 0.6, 0.3]);

    let tn93_no_freqs = SubstModel::<TN93>::new(&[], &[2.0, 1.0, 3.0]);
    assert_relative_eq!(tn93_no_freqs.freqs(), &frequencies!(&[0.25; 4]));
    assert_eq!(tn93_no_freqs.params(), &[2.0, 1.0, 3.0]);
}

#[test]
fn dna_normalisation() {
    let jc69 = SubstModel::<JC69>::new(&[], &[]);
    assert_relative_eq!(jc69.q().diagonal().component_mul(jc69.freqs()).sum(), -1.0);
    let k80 = SubstModel::<K80>::new(&[], &[3.0, 1.5]);
    assert_relative_eq!(k80.q().diagonal().component_mul(k80.freqs()).sum(), -1.0);
    let gtr = SubstModel::<GTR>::new(&[0.22, 0.26, 0.33, 0.19], &[0.7; 5]);
    assert_relative_eq!(gtr.q().diagonal().component_mul(gtr.freqs()).sum(), -1.0);
    let tn93 = SubstModel::<TN93>::new(&[0.22, 0.26, 0.33, 0.19], &[0.59, 0.29, 0.0013]);
    assert_relative_eq!(tn93.q().diagonal().component_mul(tn93.freqs()).sum(), -1.0);
}

#[test]
fn dna_normalised_param_change() {
    let mut k80 = SubstModel::<K80>::new(&[], &[3.0]);
    assert_eq!(k80.q().diagonal().component_mul(k80.freqs()).sum(), -1.0);
    let k80_old = k80.clone();
    assert_eq!(k80.params(), &[3.0]);

    k80.set_param(0, 10.0);
    assert_eq!(k80.q().diagonal().component_mul(k80.freqs()).sum(), -1.0);
    assert_eq!(k80.params(), &[10.0]);
    assert_ne!(k80.params(), k80_old.params());
    assert_ne!(k80.q(), k80_old.q());
}

#[cfg(test)]
fn protein_correct_access_template<Q: QMatrix + QMatrixMaker>(epsilon: f64) {
    let model_1 = SubstModel::<Q>::new(&[], &[]);
    let model_2 = SubstModel::<Q>::new(&[], &[]);
    assert_relative_eq!(model_1.q(), model_2.q());
    for _ in 0..10 {
        let mut rng = rand::thread_rng();
        let query1 = AMINOACIDS[rng.gen_range(0..AMINOACIDS.len())];
        let query2 = AMINOACIDS[rng.gen_range(0..AMINOACIDS.len())];
        model_1.rate(query1, query2);
    }
    assert_relative_eq!(model_1.freqs().sum(), 1.0, epsilon = epsilon);
}

#[test]
fn protein_correct_access() {
    protein_correct_access_template::<WAG>(1e-4);
    protein_correct_access_template::<HIVB>(1e-3);
    protein_correct_access_template::<BLOSUM>(1e-3);
}

#[cfg(test)]
fn protein_gap_access_template<Q: QMatrix + QMatrixMaker>() {
    let model = SubstModel::<Q>::new(&[], &[]);
    model.rate(GAP, b'L');
}

#[test]
#[should_panic]
fn protein_incorrect_access_wag() {
    protein_gap_access_template::<WAG>();
}

#[test]
#[should_panic]
fn protein_incorrect_access_hivb() {
    protein_gap_access_template::<HIVB>();
}

#[test]
#[should_panic]
fn protein_incorrect_access_blosum() {
    protein_gap_access_template::<BLOSUM>();
}

#[cfg(test)]
fn normalised_template<Q: QMatrix + QMatrixMaker>() {
    let model = SubstModel::<Q>::new(&[], &[]);
    assert_relative_eq!(
        (model.q().diagonal().transpose().mul(model.freqs()))[(0, 0)],
        -1.0,
        epsilon = 1e-10
    );
}

#[test]
fn protein_normalised() {
    normalised_template::<WAG>();
    normalised_template::<HIVB>();
    normalised_template::<BLOSUM>();
}

#[test]
fn dna_normalised() {
    normalised_template::<JC69>();
    normalised_template::<K80>();
    normalised_template::<HKY>();
    normalised_template::<TN93>();
    normalised_template::<GTR>();
}

#[test]
fn designation() {
    let jc69_model_desc = format!("{}", SubstModel::<JC69>::new(&[], &[2.0]));
    assert!(jc69_model_desc.contains("JC69"));
    assert!(!jc69_model_desc.contains("2.0"));

    let k80_model_desc = format!("{}", SubstModel::<K80>::new(&[], &[2.0]));
    assert!(k80_model_desc.contains("K80"));
    assert!(k80_model_desc.contains("kappa = 2.0"));

    let hky_model_desc = format!("{}", SubstModel::<HKY>::new(&[], &[2.5]));
    assert!(hky_model_desc.contains("HKY"));
    assert!(hky_model_desc.contains("kappa = 2.5"));

    let tn93_model_desc = format!("{}", SubstModel::<TN93>::new(&[], &[2.5, 0.3, 0.1]));
    assert!(tn93_model_desc.contains("TN93"));
    assert!(tn93_model_desc.contains("2.5"));
    assert!(tn93_model_desc.contains("0.3"));
    assert!(tn93_model_desc.contains("0.1"));

    let gtr_model_desc = format!(
        "{}",
        SubstModel::<GTR>::new(&[0.22, 0.26, 0.33, 0.19], &[1.5, 3.0, 1.25, 0.45, 0.1])
    );
    assert!(gtr_model_desc.contains("GTR"));
    assert!(gtr_model_desc.contains("rtc = 1.5"));
    assert!(gtr_model_desc.contains("rta = 3.0"));
    assert!(gtr_model_desc.contains("rtg = 1.25"));
    assert!(gtr_model_desc.contains("rca = 0.45"));
    assert!(gtr_model_desc.contains("rcg = 0.1"));
    assert!(gtr_model_desc.contains("rag = 1.0"));
    assert!(gtr_model_desc.contains("0.22"));
    assert!(gtr_model_desc.contains("0.26"));
    assert!(gtr_model_desc.contains("0.33"));
    assert!(gtr_model_desc.contains("0.19"));

    let wag_model_desc = format!("{}", SubstModel::<WAG>::new(&[], &[]));
    assert!(wag_model_desc.contains("WAG"));

    let hivb_model_desc = format!("{}", SubstModel::<HIVB>::new(&[], &[]));
    assert!(hivb_model_desc.contains("HIVB"));

    let blosum_model_desc = format!("{}", SubstModel::<BLOSUM>::new(&[], &[]));
    assert!(blosum_model_desc.contains("BLOSUM"));
}

#[cfg(test)]
fn setup_simple_phylo_info(blen_i: f64, blen_j: f64) -> PhyloInfo {
    let tree = tree!(format!("((A0:{},B1:{}):1.0);", blen_i, blen_j).as_str());
    let msa = Alignment::from_aligned(
        Sequences::new(vec![record!("A0", b"A"), record!("B1", b"A")]),
        &tree,
    )
    .unwrap();
    PhyloInfo { msa, tree }
}

#[test]
fn dna_simple_likelihood() {
    let info = setup_simple_phylo_info(1.0, 1.0);
    let jc69 = SubstModel::<JC69>::new(&[], &[]);
    let c = SCB::new(jc69, info).build().unwrap();
    assert_relative_eq!(c.cost(), -2.5832498829317445, epsilon = 1e-6);

    let info = setup_simple_phylo_info(1.0, 2.0);
    let jc69 = SubstModel::<JC69>::new(&[], &[]);
    let c = SCB::new(jc69, info).build().unwrap();
    assert_relative_eq!(c.cost(), -2.719098272533848, epsilon = 1e-6);
}

#[cfg(test)]
fn setup_cb_example_phylo_info() -> PhyloInfo {
    let tree = tree!("((one:2,two:2):1,(three:1,four:1):2);");
    let msa = Alignment::from_aligned(
        Sequences::new(vec![
            record!("one", b"C"),
            record!("two", b"A"),
            record!("three", b"T"),
            record!("four", b"G"),
        ]),
        &tree,
    )
    .unwrap();
    PhyloInfo { msa, tree }
}

#[cfg(test)]
fn change_logl_on_freq_change_template<Q: QMatrix + QMatrixMaker>(freqs: &[f64], params: &[f64]) {
    // likelihood should change when frequencies are changed in models with free freqs
    let info = setup_cb_example_phylo_info();
    let model = SubstModel::<Q>::new(freqs, params);
    let mut c = SCB::new(model, info).build().unwrap();

    let logl = c.cost();
    c.set_freqs(frequencies!(&[0.1, 0.2, 0.3, 0.4]));
    assert_ne!(logl, c.cost());
}

#[test]
fn change_logl_on_freq_change() {
    change_logl_on_freq_change_template::<HKY>(&[0.22, 0.26, 0.33, 0.19], &[0.5]);
    change_logl_on_freq_change_template::<TN93>(&[0.22, 0.26, 0.33, 0.19], &[0.5]);
    change_logl_on_freq_change_template::<GTR>(&[0.22, 0.26, 0.33, 0.19], &[0.5]);
}

#[cfg(test)]
fn same_logl_on_freq_change_template<Q: QMatrix + QMatrixMaker>(freqs: &[f64], params: &[f64]) {
    // likelihood should change when frequencies are changed in models with free freqs
    let info = setup_cb_example_phylo_info();
    let model = SubstModel::<Q>::new(freqs, params);
    let mut c = SCB::new(model, info).build().unwrap();
    let logl = c.cost();
    c.set_freqs(frequencies!(&[0.1, 0.2, 0.3, 0.4]));
    assert_eq!(logl, c.cost());
}

#[test]
fn same_logl_on_freq_change() {
    same_logl_on_freq_change_template::<JC69>(&[0.22, 0.26, 0.33, 0.19], &[2.0]);
    same_logl_on_freq_change_template::<K80>(&[0.22, 0.26, 0.33, 0.19], &[]);
}

#[cfg(test)]
fn change_logl_on_param_change_template<Q: QMatrix + QMatrixMaker>(freqs: &[f64], params: &[f64]) {
    // likelihood should change when frequencies are changed in models with free freqs
    let info = setup_cb_example_phylo_info();
    let model = SubstModel::<Q>::new(freqs, params);
    let mut c = SCB::new(model, info).build().unwrap();
    let logl = c.cost();
    c.set_param(0, 100.0);
    assert_ne!(logl, c.cost());
}

#[test]
fn change_logl_on_param_change() {
    change_logl_on_param_change_template::<K80>(&[], &[2.0]);
    change_logl_on_param_change_template::<HKY>(&[0.22, 0.26, 0.33, 0.19], &[0.5]);
    change_logl_on_param_change_template::<TN93>(
        &[0.22, 0.26, 0.33, 0.19],
        &[0.5970915, 0.2940435, 0.00135],
    );
    change_logl_on_param_change_template::<GTR>(
        &[0.1, 0.3, 0.4, 0.2],
        &[5.0, 1.0, 1.0, 1.0, 1.0, 5.0],
    );
}

#[test]
fn same_likelihood_on_param_change() {
    // likelihood should not change when parameters are changed for jc69
    let info = setup_cb_example_phylo_info();
    let model = SubstModel::<JC69>::new(&[], &[]);
    let mut c = SCB::new(model, info).build().unwrap();
    let logl = c.cost();
    c.set_param(0, 100.0);
    assert_eq!(logl, c.cost());
}

#[cfg(test)]
fn dna_gaps_as_ambigs_template<Q: QMatrix + QMatrixMaker>(freqs: &[f64], params: &[f64]) {
    let tree = tree!("((one:2,two:2):1,(three:1,four:1):2);");
    let msa = Alignment::from_aligned(
        Sequences::new(vec![
            record!("one", b"CCCCCCXX"),
            record!("two", b"XXAAAAAA"),
            record!("three", b"TTTNNTTT"),
            record!("four", b"GNGGGGNG"),
        ]),
        &tree,
    )
    .unwrap();
    let info_ambig = PhyloInfo {
        msa,
        tree: tree.clone(),
    };
    let msa = Alignment::from_aligned(
        Sequences::new(vec![
            record!("one", b"CCCCCC--"),
            record!("two", b"--AAAAAA"),
            record!("three", b"TTT--TTT"),
            record!("four", b"G-GGGG-G"),
        ]),
        &tree,
    )
    .unwrap();
    let info_gaps = PhyloInfo { msa, tree };

    let model = SubstModel::<Q>::new(freqs, params);
    let c_ambig = SCB::new(model.clone(), info_ambig).build().unwrap();
    let c_gaps = SCB::new(model, info_gaps).build().unwrap();
    assert_eq!(c_ambig.cost(), c_gaps.cost());
}

#[test]
fn dna_gaps_as_ambigs() {
    dna_gaps_as_ambigs_template::<JC69>(&[], &[]);
    dna_gaps_as_ambigs_template::<K80>(&[], &[]);
    dna_gaps_as_ambigs_template::<HKY>(&[0.22, 0.26, 0.33, 0.19], &[0.5]);
    dna_gaps_as_ambigs_template::<TN93>(
        &[0.22, 0.26, 0.33, 0.19],
        &[0.5970915, 0.2940435, 0.00135],
    );
    dna_gaps_as_ambigs_template::<GTR>(&[0.1, 0.3, 0.4, 0.2], &[5.0, 1.0, 1.0, 1.0, 1.0, 5.0]);
}

#[cfg(test)]
fn setup_phylo_info_single_leaf() -> PhyloInfo {
    let tree = tree!("(A0:1.0);");
    let msa =
        Alignment::from_aligned(Sequences::new(vec![record!("A0", b"AAAAAA")]), &tree).unwrap();
    PhyloInfo { msa, tree }
}

#[cfg(test)]
fn dna_likelihood_one_node_template<Q: QMatrix + QMatrixMaker>(freqs: &[f64], params: &[f64]) {
    let info = setup_phylo_info_single_leaf();
    let model = SubstModel::<Q>::new(freqs, params);
    let c = SCB::new(model, info).build().unwrap();
    assert!(c.cost() < 0.0);
}

#[test]
fn dna_likelihood_one_node() {
    dna_likelihood_one_node_template::<JC69>(&[], &[]);
    dna_likelihood_one_node_template::<K80>(&[], &[]);
    dna_likelihood_one_node_template::<HKY>(&[0.22, 0.26, 0.33, 0.19], &[0.5]);
    dna_likelihood_one_node_template::<TN93>(
        &[0.22, 0.26, 0.33, 0.19],
        &[0.5970915, 0.2940435, 0.00135],
    );
    dna_likelihood_one_node_template::<GTR>(&[0.1, 0.3, 0.4, 0.2], &[5.0, 1.0, 1.0, 1.0, 1.0, 5.0]);
}

#[test]
fn dna_cb_example_likelihood() {
    let info = setup_cb_example_phylo_info();
    let mut model =
        SubstModel::<TN93>::new(&[0.22, 0.26, 0.33, 0.19], &[0.5970915, 0.2940435, 0.00135]);
    model.qmatrix.q = SubstMatrix::from_row_slice(
        4,
        4,
        &[
            -0.15594579,
            0.15524379,
            0.00044550000000000004,
            0.0002565,
            0.13136013,
            -0.13206213,
            0.00044550000000000004,
            0.0002565,
            0.000297,
            0.000351,
            -0.056516265,
            0.055868265,
            0.000297,
            0.000351,
            0.097034355,
            -0.097682355,
        ],
    );
    let c = SCB::new(model, info).build().unwrap();
    assert_relative_eq!(c.cost(), -17.1035117087, epsilon = 1e-6);
}

#[cfg(test)]
fn setup_mol_evo_example_phylo_info() -> PhyloInfo {
    let tree = tree!("(((one:0.2,two:0.2):0.1,three:0.2):0.1,(four:0.2,five:0.2):0.1);");
    let msa = Alignment::from_aligned(
        Sequences::new(vec![
            record!("one", b"T"),
            record!("two", b"C"),
            record!("three", b"A"),
            record!("four", b"C"),
            record!("five", b"C"),
        ]),
        &tree,
    )
    .unwrap();
    PhyloInfo { msa, tree }
}

#[test]
fn dna_mol_evo_example_likelihood() {
    let info = setup_mol_evo_example_phylo_info();
    let model = SubstModel::<K80>::new(&[], &[]);
    let c = SCB::new(model, info).build().unwrap();
    assert_relative_eq!(c.cost(), -7.581408, epsilon = 1e-6);
}

#[cfg(test)]
fn dna_ambig_example_logl_template<Q: QMatrix + QMatrixMaker>(freqs: &[f64], params: &[f64]) {
    // Checks that likelihoods for different ambiguous characters are the same
    let fldr = Path::new("./data");
    let info_w_x = PIB::with_attrs(
        fldr.join("ambiguous_example.fasta"),
        fldr.join("ambiguous_example.newick"),
    )
    .build()
    .unwrap();

    let info_w_n = PIB::with_attrs(
        fldr.join("ambiguous_example_N.fasta"),
        fldr.join("ambiguous_example.newick"),
    )
    .build()
    .unwrap();

    let model = SubstModel::<Q>::new(freqs, params);
    let c_w_x = SCB::new(model.clone(), info_w_x).build().unwrap();
    let c_w_n = SCB::new(model, info_w_n).build().unwrap();

    assert_relative_eq!(c_w_x.cost(), c_w_n.cost());
}

#[test]
fn dna_ambig_example_likelihood() {
    dna_ambig_example_logl_template::<JC69>(&[], &[]);
    dna_ambig_example_logl_template::<K80>(&[], &[]);
    dna_ambig_example_logl_template::<HKY>(&[0.22, 0.26, 0.33, 0.19], &[0.5]);
    dna_ambig_example_logl_template::<TN93>(
        &[0.22, 0.26, 0.33, 0.19],
        &[0.5970915, 0.2940435, 0.00135],
    );
    dna_ambig_example_logl_template::<GTR>(&[0.1, 0.3, 0.4, 0.2], &[5.0, 1.0, 1.0, 1.0, 1.0, 5.0]);
}

#[test]
fn dna_ambig_example_likelihood_k80() {
    // Checks the exact value for k80
    let fldr = Path::new("./data");
    let info_w_x = PIB::with_attrs(
        fldr.join("ambiguous_example.fasta"),
        fldr.join("ambiguous_example.newick"),
    )
    .build()
    .unwrap();
    let k80 = SubstModel::<K80>::new(&[], &[2.0, 1.0]);
    let c = SCB::new(k80, info_w_x).build().unwrap();
    assert_relative_eq!(c.cost(), -137.24280493914029, epsilon = 1e-6);
}

#[test]
fn dna_huelsenbeck_example_likelihood() {
    // https://molevolworkshop.github.io/faculty/huelsenbeck/pdf/WoodsHoleHandout.pdf
    let fldr = Path::new("./data");
    let info = PIB::with_attrs(
        fldr.join("Huelsenbeck_example_long_DNA.fasta"),
        fldr.join("Huelsenbeck_example.newick"),
    )
    .build()
    .unwrap();
    let hky = SubstModel::<HKY>::new(&[0.1, 0.3, 0.4, 0.2], &[5.0]);
    let c = SCB::new(hky, info.clone()).build().unwrap();
    assert_relative_eq!(c.cost(), -216.234734, epsilon = 1e-3);
    let gtr_as_hky = SubstModel::<GTR>::new(&[0.1, 0.3, 0.4, 0.2], &[5.0, 1.0, 1.0, 1.0, 1.0, 5.0]);
    let c_gtr = SCB::new(gtr_as_hky, info).build().unwrap();
    assert_relative_eq!(c_gtr.cost(), -216.234734, epsilon = 1e-3);
}

#[cfg(test)]
fn protein_example_logl_template<Q: QMatrix + QMatrixMaker>(
    params: &[f64],
    expected_llik: f64,
    epsilon: f64,
) {
    let fldr = Path::new("./data/phyml_protein_example");
    let info = PIB::with_attrs(fldr.join("nogap_seqs.fasta"), fldr.join("true_tree.newick"))
        .build()
        .unwrap();
    let model = SubstModel::<Q>::new(&[], params);
    let c = SCB::new(model, info).build().unwrap();
    assert_relative_eq!(c.cost(), expected_llik, epsilon = epsilon);
}

#[test]
fn protein_example_likelihood() {
    protein_example_logl_template::<WAG>(&[], -4505.736814460457, 1e-3);
    protein_example_logl_template::<HIVB>(&[], -4407.989226397638, 1e-5);
    protein_example_logl_template::<BLOSUM>(&[], -4587.71053, 1e-5);
}

#[cfg(test)]
fn simple_reroot_info(alphabet: &Alphabet) -> (PhyloInfo, PhyloInfo) {
    let tree = tree!("((A:2.0,B:2.0):1.0,C:2.0):0.0;");
    let seqs = Sequences::with_alphabet(
        vec![
            record!("A", b"CTATATATACIJL"),
            record!("B", b"ATATATATAAIHL"),
            record!("C", b"TTATATATATIJL"),
        ],
        *alphabet,
    );

    let info = PhyloInfo {
        msa: Alignment::from_aligned(seqs.clone(), &tree).unwrap(),
        tree,
    };
    let tree_rerooted = tree!("(A:1.0,(B:2.0,C:3.0):1.0):0.0;");
    let info_rerooted = PhyloInfo {
        msa: Alignment::from_aligned(seqs, &tree_rerooted).unwrap(),
        tree: tree_rerooted,
    };

    (info, info_rerooted)
}

#[cfg(test)]
fn logl_revers_template<Q: QMatrix + QMatrixMaker>(freqs: &[f64], params: &[f64], epsilon: f64) {
    let model = SubstModel::<Q>::new(freqs, params);
    let (info, info_rerooted) = simple_reroot_info(model.qmatrix.alphabet());

    let c = SCB::new(model.clone(), info).build().unwrap();
    let c_rerooted = SCB::new(model, info_rerooted).build().unwrap();
    assert_relative_eq!(c.cost(), c_rerooted.cost(), epsilon = epsilon,);
}

#[test]
fn dna_logl_reversibility() {
    logl_revers_template::<JC69>(&[], &[], 1e-10);
    logl_revers_template::<K80>(&[], &[], 1e-10);
    logl_revers_template::<HKY>(&[0.22, 0.26, 0.33, 0.19], &[0.5], 1e-10);
    logl_revers_template::<TN93>(
        &[0.22, 0.26, 0.33, 0.19],
        &[0.5970915, 0.2940435, 0.00135],
        1e-10,
    );
    logl_revers_template::<GTR>(
        &[0.22, 0.26, 0.33, 0.19],
        &[5.0, 1.0, 1.0, 1.0, 1.0, 5.0],
        1e-10,
    );
}

#[test]
fn protein_logl_reversibility() {
    logl_revers_template::<WAG>(&[], &[], 1e-8);
    logl_revers_template::<HIVB>(&[], &[], 1e-8);
    logl_revers_template::<BLOSUM>(&[], &[], 1e-3);
}

fn huelsenbeck_reversibility_template<Q: QMatrix + QMatrixMaker>(freqs: &[f64], params: &[f64]) {
    // https://molevolworkshop.github.io/faculty/huelsenbeck/pdf/WoodsHoleHandout.pdf
    let fldr = Path::new("./data");
    let info = PIB::with_attrs(
        fldr.join("Huelsenbeck_example_long_DNA.fasta"),
        fldr.join("Huelsenbeck_example.newick"),
    )
    .build()
    .unwrap();
    let info_rerooted = PIB::with_attrs(
        fldr.join("Huelsenbeck_example_long_DNA.fasta"),
        fldr.join("Huelsenbeck_example_reroot.newick"),
    )
    .build()
    .unwrap();
    let model = SubstModel::<Q>::new(freqs, params);
    let c = SCB::new(model.clone(), info).build().unwrap();
    let c_rerooted = SCB::new(model, info_rerooted).build().unwrap();
    assert_relative_eq!(c.cost(), c_rerooted.cost(), epsilon = 1e-10,);
}

#[test]
fn huelsenbeck_reversibility() {
    huelsenbeck_reversibility_template::<JC69>(&[], &[]);
    huelsenbeck_reversibility_template::<K80>(&[], &[0.5]);
    huelsenbeck_reversibility_template::<HKY>(&[0.22, 0.26, 0.33, 0.19], &[0.5]);
    huelsenbeck_reversibility_template::<TN93>(
        &[0.22, 0.26, 0.33, 0.19],
        &[0.5970915, 0.2940435, 0.00135],
    );
    huelsenbeck_reversibility_template::<GTR>(
        &[0.1, 0.3, 0.4, 0.2],
        &[5.0, 1.0, 1.0, 1.0, 1.0, 5.0],
    );
}

#[cfg(test)]
fn logl_correct_w_diff_info<Q: QMatrix + QMatrixMaker>(llik1: f64, llik2: f64) {
    let tree1 = tree!("(((A:1.0,B:1.0)E:2.0,(C:1.0,D:1.0)F:2.0)G:3.0);");
    let tree2 = tree!("(((A:2.0,B:2.0)E:4.0,(C:2.0,D:2.0)F:4.0)G:6.0);");
    let seqs = Sequences::new(vec![
        record!("A", b"P"),
        record!("B", b"P"),
        record!("C", b"P"),
        record!("D", b"P"),
    ]);

    let info1 = PhyloInfo {
        msa: Alignment::from_aligned(seqs.clone(), &tree1).unwrap(),
        tree: tree1,
    };
    let info2 = PhyloInfo {
        msa: Alignment::from_aligned(seqs, &tree2).unwrap(),
        tree: tree2,
    };

    let model = SubstModel::<Q>::new(&[], &[]);
    let c1 = SCB::new(model.clone(), info1).build().unwrap();
    let c2 = SCB::new(model, info2).build().unwrap();

    assert_relative_eq!(c1.cost(), llik1, epsilon = 1e-5);
    assert_relative_eq!(c2.cost(), llik2, epsilon = 1e-5);
}

#[test]
fn protein_logl_correct_w_diff_info() {
    logl_correct_w_diff_info::<WAG>(-7.488595394504073, -10.206456536551775);
    logl_correct_w_diff_info::<HIVB>(-7.231597482410509, -9.865559545434952);
    logl_correct_w_diff_info::<BLOSUM>(-7.4408154253528975, -10.33187874481282);
}

fn one_site_one_char_template<Q: QMatrix + QMatrixMaker>(freqs: &[f64], params: &[f64]) {
    // This used to fail on leaf data creation when some of the sequences were empty
    let model = SubstModel::<Q>::new(freqs, params);
    let sequences = Sequences::with_alphabet(
        vec![
            record!("one", b"C"),
            record!("two", b"-"),
            record!("three", b"-"),
            record!("four", b"-"),
        ],
        *model.qmatrix.alphabet(),
    );
    let tree = tree!("((one:2,two:2):1,(three:1,four:1):2);");
    let info = PhyloInfo {
        msa: Alignment::from_aligned(sequences, &tree).unwrap(),
        tree,
    };

    let c = SCB::new(model, info).build().unwrap();

    assert_ne!(c.cost(), f64::NEG_INFINITY);
    assert!(c.cost() < 0.0);
}

#[test]
fn dna_one_site_one_char() {
    one_site_one_char_template::<JC69>(&[], &[]);
    one_site_one_char_template::<K80>(&[], &[]);
    one_site_one_char_template::<HKY>(&[0.22, 0.26, 0.33, 0.19], &[0.5]);
    one_site_one_char_template::<TN93>(&[0.22, 0.26, 0.33, 0.19], &[0.5970915, 0.2940435, 0.00135]);
    one_site_one_char_template::<GTR>(&[0.1, 0.3, 0.4, 0.2], &[5.0, 1.0, 1.0, 1.0, 1.0, 5.0]);
}

#[test]
fn protein_one_site_one_char() {
    one_site_one_char_template::<WAG>(&[], &[]);
    one_site_one_char_template::<HIVB>(&[], &[]);
    one_site_one_char_template::<BLOSUM>(&[], &[]);
}

#[test]
#[cfg_attr(feature = "ci_coverage", ignore)]
fn hiv_subset_valid_subst_likelihood() {
    let fldr = Path::new("./data/real_examples/");
    let alignment = fldr.join("HIV-1_env_DNA_mafft_alignment_subset.fasta");
    let info = PIB::new(alignment).build().unwrap();
    let gtr = SubstModel::<GTR>::new(&[0.25, 0.25, 0.25, 0.25], &[1.0, 1.0, 1.0, 1.0, 1.0, 1.0]);
    let c = SCB::new(gtr, info).build().unwrap();
    let logl = c.cost();
    assert_ne!(logl, f64::NEG_INFINITY);
    assert!(logl < 0.0);
}

#[test]
fn dna_gaps_against_phyml() {
    let tree =
        tree!("(C:0.06465432,D:27.43128366,(A:0.00000001,B:0.00000001)0.000000:0.08716381);");
    let seqs =
        Sequences::new(read_sequences(&Path::new("./data/").join("sequences_DNA1.fasta")).unwrap());
    let info = PhyloInfo {
        msa: Alignment::from_aligned(seqs, &tree).unwrap(),
        tree,
    };
    let jc69 = SubstModel::<JC69>::new(&[], &[]);
    let c = SCB::new(jc69, info).build().unwrap();

    // Compare against value from PhyML
    assert_relative_eq!(c.cost(), -9.70406054783923);
}

#[test]
fn dna_single_char_gaps_against_phyml() {
    let jc69 = SubstModel::<JC69>::new(&[], &[]);
    let tree =
        tree!("(C:0.06465432,D:27.43128366,(A:0.00000001,B:0.00000001)0.000000:0.08716381);");

    let seqs = Sequences::new(vec![
        record!("A", b"A"),
        record!("B", b"A"),
        record!("C", b"A"),
        record!("D", b"T"),
    ]);
    let info = PhyloInfo {
        msa: Alignment::from_aligned(seqs, &tree).unwrap(),
        tree: tree.clone(),
    };
    let c = SCB::new(jc69.clone(), info).build().unwrap();
    assert_relative_eq!(c.cost(), -2.920437792326963); // Compare against PhyML

    let seqs = Sequences::new(vec![
        record!("A", b"X"),
        record!("B", b"X"),
        record!("C", b"X"),
        record!("D", b"X"),
    ]);
    let info = PhyloInfo {
        msa: Alignment::from_aligned(seqs, &tree).unwrap(),
        tree: tree.clone(),
    };

    let c = SCB::new(jc69.clone(), info).build().unwrap();
    assert_relative_eq!(c.cost(), 0.0, epsilon = 1e-10); // Compare against PhyML

    let seqs = Sequences::new(vec![
        record!("A", b"X"),
        record!("B", b"X"),
        record!("C", b"X"),
        record!("D", b"T"),
    ]);
    let info = PhyloInfo {
        msa: Alignment::from_aligned(seqs, &tree).unwrap(),
        tree: tree.clone(),
    };
    let c = SCB::new(jc69.clone(), info).build().unwrap();
    assert_relative_eq!(c.cost(), -1.38629, epsilon = 1e-5); // Compare against PhyML

    let seqs = Sequences::new(vec![
        record!("A", b"-"),
        record!("B", b"-"),
        record!("C", b"A"),
        record!("D", b"T"),
    ]);
    let info = PhyloInfo {
        msa: Alignment::from_aligned(seqs, &tree).unwrap(),
        tree: tree.clone(),
    };
    let c = SCB::new(jc69.clone(), info).build().unwrap();
    assert_relative_eq!(c.cost(), -2.77259, epsilon = 1e-5); // Compare against PhyML

    let seqs = Sequences::new(vec![
        record!("A", b"-"),
        record!("B", b"A"),
        record!("C", b"A"),
        record!("D", b"T"),
    ]);
    let info = PhyloInfo {
        msa: Alignment::from_aligned(seqs, &tree).unwrap(),
        tree,
    };
    let c = SCB::new(jc69.clone(), info).build().unwrap();
    assert_relative_eq!(c.cost(), -2.92044, epsilon = 1e-5); // Compare against PhyML
}

#[test]
fn dna_ambig_chars_against_phyml() {
    let jc69 = SubstModel::<JC69>::new(&[], &[]);
    let tree = tree!("(C:0.06465432,D:27.43128366,(A:0.00000001,B:0.00000001)0.0:0.08716381);");
    let seqs = Sequences::new(vec![
        record!("A", b"B"),
        record!("B", b"A"),
        record!("C", b"A"),
        record!("D", b"T"),
    ]);
    let info = PhyloInfo {
        msa: Alignment::from_aligned(seqs, &tree).unwrap(),
        tree,
    };
    let c = SCB::new(jc69, info).build().unwrap();
    assert_relative_eq!(c.cost(), -21.28936836, epsilon = 1e-7);
}

#[test]
fn dna_x_simple_fully_likely() {
    let jc69 = SubstModel::<JC69>::new(&[], &[]);
    let tree = tree!("(A:0.05,B:0.0005):0.0;");
    let seqs = Sequences::new(vec![record!("A", b"X"), record!("B", b"X")]);
    let info = PhyloInfo {
        msa: Alignment::from_aligned(seqs, &tree).unwrap(),
        tree,
    };
    let c = SCB::new(jc69.clone(), info.clone()).build().unwrap();
    assert_relative_eq!(c.cost(), 0.0, epsilon = 1e-15);
}

#[cfg(test)]
fn x_fully_likely_template<Q: QMatrix + QMatrixMaker>(freqs: &[f64], params: &[f64]) {
    let model = SubstModel::<Q>::new(freqs, params);
    let tree = tree!("(((A:2.0,B:2.0)E:4.0,(C:2.0,D:2.0)F:4.0)G:6.0);");
    let seqs = Sequences::with_alphabet(
        vec![
            record!("A", b"X"),
            record!("B", b"X"),
            record!("C", b"X"),
            record!("D", b"X"),
        ],
        *model.alphabet(),
    );
    let info = PhyloInfo {
        msa: Alignment::from_aligned(seqs, &tree).unwrap(),
        tree,
    };
    let c = SCB::new(model, info).build().unwrap();
    assert_relative_eq!(c.cost(), 0.0, epsilon = 1e-5);
}

#[test]
fn dna_x_fully_likely() {
    x_fully_likely_template::<JC69>(&[], &[]);
    x_fully_likely_template::<K80>(&[], &[]);
    x_fully_likely_template::<HKY>(&[0.22, 0.26, 0.33, 0.19], &[0.5]);
    x_fully_likely_template::<TN93>(&[0.22, 0.26, 0.33, 0.19], &[0.5970915, 0.2940435, 0.00135]);
    x_fully_likely_template::<GTR>(&[0.1, 0.3, 0.4, 0.2], &[5.0, 1.0, 1.0, 1.0, 1.0, 5.0]);
}

#[test]
fn protein_x_fully_likely() {
    x_fully_likely_template::<WAG>(&[], &[]);
    x_fully_likely_template::<HIVB>(&[], &[]);
    x_fully_likely_template::<BLOSUM>(&[], &[]);
}

#[cfg(test)]
fn avg_rate_template<Q: QMatrix + QMatrixMaker>(freqs: &[f64], params: &[f64]) {
    let model = SubstModel::<Q>::new(freqs, params);
    let avg_rate = model.q().diagonal().component_mul(model.freqs()).sum();
    assert_relative_eq!(avg_rate, -1.0, epsilon = 1e-10);
}

#[test]
fn dna_avg_rate() {
    avg_rate_template::<JC69>(&[], &[]);
    avg_rate_template::<K80>(&[], &[]);
    avg_rate_template::<HKY>(&[0.22, 0.26, 0.33, 0.19], &[0.5]);
    avg_rate_template::<TN93>(&[0.22, 0.26, 0.33, 0.19], &[0.5970915, 0.2940435, 0.00135]);
    avg_rate_template::<GTR>(&[0.1, 0.3, 0.4, 0.2], &[5.0, 1.0, 1.0, 1.0, 1.0]);
}

#[test]
fn protein_avg_rate() {
    avg_rate_template::<WAG>(&[], &[]);
    avg_rate_template::<HIVB>(&[], &[]);
    avg_rate_template::<BLOSUM>(&[], &[]);
    let freqs = &[1.0 / 20.0; 20];
    avg_rate_template::<WAG>(freqs, &[]);
    avg_rate_template::<HIVB>(freqs, &[]);
    avg_rate_template::<BLOSUM>(freqs, &[]);
}

<<<<<<< HEAD
#[cfg(test)]
fn parsimony_rounding_template<Q: QMatrix + QMatrixMaker>(freqs: &[f64], params: &[f64]) {
    let model = SubstModel::<Q>::new(freqs, params);
    let mat_round = model.scoring(0.1, &Z::zero(), &R::zero());
    let mat = model.scoring(0.1, &Z::zero(), &R::none());
    assert_ne!(mat_round.mean(), mat.mean());
    assert_ne!(mat_round, mat);
    for (&e1, &e2) in mat_round.as_slice().iter().zip(mat.as_slice().iter()) {
        assert_relative_eq!(e1, e1.round());
        assert_relative_eq!(e1, e2.round());
    }
}

#[test]
fn protein_rounding_scores() {
    parsimony_rounding_template::<HIVB>(&[], &[]);
    parsimony_rounding_template::<WAG>(&[], &[]);
    parsimony_rounding_template::<BLOSUM>(&[], &[]);
}

#[test]
fn dna_rounding_scores() {
    parsimony_rounding_template::<JC69>(&[], &[]);
    parsimony_rounding_template::<K80>(&[], &[]);
    parsimony_rounding_template::<HKY>(&[0.22, 0.26, 0.33, 0.19], &[0.5]);
    parsimony_rounding_template::<TN93>(
        &[0.22, 0.26, 0.33, 0.19],
        &[0.5970915, 0.2940435, 0.00135],
    );
    parsimony_rounding_template::<GTR>(&[0.1, 0.3, 0.4, 0.2], &[5.0, 1.0, 1.0, 1.0, 1.0]);
}

#[cfg(test)]
fn parsimony_zero_diag_template<Q: QMatrix + QMatrixMaker>(freqs: &[f64], params: &[f64]) {
    let model = SubstModel::<Q>::new(freqs, params);
    let mat_zeros = model.scoring(0.1, &Z::zero(), &R::none());
    let mat = model.scoring(0.1, &Z::non_zero(), &R::none());
    assert_ne!(mat_zeros.mean(), mat.mean());
    assert_ne!(mat_zeros, mat);
    for (&e1, &e2) in mat_zeros.diagonal().iter().zip(mat.diagonal().iter()) {
        assert_relative_eq!(e1, 0.0);
        assert_ne!(e1, e2);
        assert_ne!(e2, 0.0);
    }
}

#[test]
fn protein_zero_diag_scores() {
    parsimony_zero_diag_template::<HIVB>(&[], &[]);
    parsimony_zero_diag_template::<WAG>(&[], &[]);
    parsimony_zero_diag_template::<BLOSUM>(&[], &[]);
}

#[test]
fn dna_zero_diag_scores() {
    parsimony_zero_diag_template::<JC69>(&[], &[]);
    parsimony_zero_diag_template::<K80>(&[], &[]);
    parsimony_zero_diag_template::<HKY>(&[0.22, 0.26, 0.33, 0.19], &[0.5]);
    parsimony_zero_diag_template::<TN93>(
        &[0.22, 0.26, 0.33, 0.19],
        &[0.5970915, 0.2940435, 0.00135],
    );
    parsimony_zero_diag_template::<GTR>(&[0.1, 0.3, 0.4, 0.2], &[5.0, 1.0, 1.0, 1.0, 1.0]);
=======
#[test]
fn p_matrix_limit() {
    let model = SubstModel::<WAG>::new(&[], &[]);
    let time = 1e10f64;
    let p = model.p(time);
    let p2 = model.p(1e3f64);
    check_freq_convergence(p.clone(), model.freqs(), 1e-5);
    check_freq_convergence(p2.clone(), model.freqs(), 1e-5);
    assert_relative_eq!(p, p2, epsilon = 1e-5);
>>>>>>> 24ddbb15
}<|MERGE_RESOLUTION|>--- conflicted
+++ resolved
@@ -1154,7 +1154,17 @@
     avg_rate_template::<BLOSUM>(freqs, &[]);
 }
 
-<<<<<<< HEAD
+#[test]
+fn p_matrix_limit() {
+    let model = SubstModel::<WAG>::new(&[], &[]);
+    let time = 1e10f64;
+    let p = model.p(time);
+    let p2 = model.p(1e3f64);
+    check_freq_convergence(p.clone(), model.freqs(), 1e-5);
+    check_freq_convergence(p2.clone(), model.freqs(), 1e-5);
+    assert_relative_eq!(p, p2, epsilon = 1e-5);
+}
+
 #[cfg(test)]
 fn parsimony_rounding_template<Q: QMatrix + QMatrixMaker>(freqs: &[f64], params: &[f64]) {
     let model = SubstModel::<Q>::new(freqs, params);
@@ -1218,15 +1228,4 @@
         &[0.5970915, 0.2940435, 0.00135],
     );
     parsimony_zero_diag_template::<GTR>(&[0.1, 0.3, 0.4, 0.2], &[5.0, 1.0, 1.0, 1.0, 1.0]);
-=======
-#[test]
-fn p_matrix_limit() {
-    let model = SubstModel::<WAG>::new(&[], &[]);
-    let time = 1e10f64;
-    let p = model.p(time);
-    let p2 = model.p(1e3f64);
-    check_freq_convergence(p.clone(), model.freqs(), 1e-5);
-    check_freq_convergence(p2.clone(), model.freqs(), 1e-5);
-    assert_relative_eq!(p, p2, epsilon = 1e-5);
->>>>>>> 24ddbb15
 }