use std::ops::Mul;
use std::path::Path;

use approx::assert_relative_eq;
use itertools::repeat_n;
use nalgebra::dvector;
use rand::Rng;

use crate::alignment::{Alignment, Sequences, MSA};
use crate::alphabets::{Alphabet, AMINOACIDS, GAP};
use crate::evolutionary_models::EvoModel;
use crate::io::read_sequences;
use crate::likelihood::ModelSearchCost;
use crate::parsimony::{DiagonalZeros as Z, ParsimonyModel, Rounding as R};
use crate::phylo_info::{PhyloInfo, PhyloInfoBuilder as PIB};
use crate::substitution_models::{
    dna_models::*, protein_models::*, FreqVector, QMatrix, QMatrixMaker, SubstMatrix, SubstModel,
    SubstitutionCostBuilder as SCB,
};
use crate::{frequencies, record_wo_desc as record, tree};

#[cfg(test)]
fn freqs_fixed_template<Q: QMatrix + QMatrixMaker>(params: &[f64]) {
    // freqs should not change for JC69 and K80
    let mut model = SubstModel::<Q>::new(&[], params);
    model.set_freqs(frequencies!(&[0.1, 0.2, 0.3, 0.4]));
    assert_eq!(model.freqs(), &frequencies!(&[0.25; 4]));
}

#[test]
fn dna_freqs_fixed() {
    freqs_fixed_template::<JC69>(&[]);
    freqs_fixed_template::<K80>(&[2.0]);
}

#[cfg(test)]
fn freqs_updated_template<Q: QMatrix + QMatrixMaker>(freqs: &[f64], params: &[f64]) {
    // freqs should change for HKY, TN93, and GTR
    let mut model = SubstModel::<Q>::new(freqs, params);
    let new_freqs = frequencies!(&[0.1, 0.2, 0.3, 0.4]);
    model.set_freqs(new_freqs.clone());
    assert_eq!(model.freqs(), &new_freqs);
    assert_ne!(model.freqs(), &frequencies!(freqs));
}

#[test]
fn dna_freqs_updated() {
    freqs_updated_template::<HKY>(&[0.2, 0.1, 0.5, 0.2], &[2.0]);
    freqs_updated_template::<TN93>(&[0.1, 0.1, 0.44, 0.26], &[2.0, 1.0, 3.0]);
    freqs_updated_template::<GTR>(&[0.7, 0.1, 0.1, 0.1], &[2.0, 2.0, 2.0, 2.0, 2.0]);
}

#[cfg(test)]
fn param_fixed_template<Q: QMatrix + QMatrixMaker>(params: &[f64]) {
    // parameters should not change for JC69
    let model = SubstModel::<Q>::new(&[], params);
    let mut updated_model = model.clone();
    updated_model.set_param(0, 66.0);
    assert_eq!(model.params(), updated_model.params());
    assert!(updated_model.params().is_empty());
}

#[test]
fn dna_params_fixed() {
    param_fixed_template::<JC69>(&[]);
}

#[cfg(test)]
fn params_updated_template<Q: QMatrix + QMatrixMaker>(params: &[f64], new_params: &[f64]) {
    // parameters should change for K80, HKY, TN93, and GTR
    let mut model = SubstModel::<Q>::new(&[], params);
    for (i, &param) in new_params.iter().enumerate() {
        model.set_param(i, param);
    }
    assert_eq!(model.params(), new_params);
}

#[test]
fn dna_params_updated() {
    params_updated_template::<HKY>(&[0.2], &[2.0]);
    params_updated_template::<TN93>(&[0.1, 0.1, 0.44], &[2.0, 1.0, 3.0]);
    params_updated_template::<GTR>(&[0.7; 5], &[0.9; 5]);
}

#[cfg(test)]
fn check_freq_convergence(substmat: SubstMatrix, pi: &FreqVector, epsilon: f64) {
    assert_eq!(substmat.nrows(), pi.len());
    assert_eq!(substmat.ncols(), pi.len());
    for row in substmat.row_iter() {
        assert_relative_eq!(row.sum(), 1.0, epsilon = epsilon);
        assert_relative_eq!(row, pi.transpose().as_view(), epsilon = epsilon);
    }
}

#[test]
fn dna_jc69_correct() {
    let jc69 = SubstModel::<JC69>::new(&[], &[]);
    let jc69_2 = SubstModel::<JC69>::new(&[], &[1.0, 2.0]);
    assert_eq!(jc69, jc69_2);
    assert_relative_eq!(jc69.rate(b'A', b'A'), -1.0);
    assert_relative_eq!(jc69.rate(b'A', b'C'), 1.0 / 3.0);
    assert_relative_eq!(jc69.rate(b'G', b'T'), 1.0 / 3.0);
    assert_relative_eq!(jc69.freqs(), &frequencies!(&[0.25, 0.25, 0.25, 0.25]));
    let jc69_3 = SubstModel::<JC69>::new(&[], &[4.0]);
    assert_eq!(jc69.q(), jc69_3.q());
    assert_eq!(jc69.freqs(), jc69_3.freqs());
}

#[test]
fn dna_j69_params() {
    let jc69 = SubstModel::<JC69>::new(&[0.1, 0.4, 0.75, 1.5], &[0.1, 0.4, 0.75, 1.5]);
    assert_relative_eq!(jc69.freqs(), &frequencies!(&[0.25, 0.25, 0.25, 0.25]));
    assert_eq!(format!("{jc69}"), format!("JC69"));
}

#[test]
fn dna_k80_correct() {
    let k80 = SubstModel::<K80>::new(&[], &[]);
    let k801 = SubstModel::<K80>::new(&[], &[2.0]);
    let k802 = SubstModel::<K80>::new(&[], &[2.0, 1.0]);
    let k803 = SubstModel::<K80>::new(&[], &[2.0, 1.0, 3.0, 6.0]);
    assert_eq!(k80, k801);
    assert_eq!(k80, k802);
    assert_eq!(k80, k803);
    assert_eq!(k802, k803);
    assert_relative_eq!(k80.rate(b'A', b'A'), -1.0);
    assert_relative_eq!(k80.rate(b'T', b'A'), 1.0 * 0.25);
    assert_relative_eq!(k80.rate(b'A', b'G'), 2.0 * 0.25);
    assert_relative_eq!(k80.freqs(), &dvector![0.25, 0.25, 0.25, 0.25]);
}

#[cfg(test)]
fn infinity_p_template<Q: QMatrix + QMatrixMaker>(freqs: &[f64], params: &[f64]) {
    let model: SubstModel<Q> = SubstModel::<Q>::new(freqs, params);
    let p_inf = model.p(1000.0);
    assert_eq!(p_inf.shape(), model.q().shape());
    check_freq_convergence(p_inf, model.freqs(), 1e-5);
}

#[test]
fn dna_infinity_p() {
    infinity_p_template::<JC69>(&[], &[]);
    infinity_p_template::<K80>(&[], &[]);
    infinity_p_template::<HKY>(&[0.22, 0.26, 0.33, 0.19], &[0.5]);
    infinity_p_template::<TN93>(&[0.22, 0.26, 0.33, 0.19], &[0.5970915, 0.2940435, 0.00135]);
    infinity_p_template::<GTR>(&[0.1, 0.3, 0.4, 0.2], &[5.0, 1.0, 1.0, 1.0, 1.0]);
}

#[test]
fn protein_infinity_p() {
    infinity_p_template::<WAG>(&[], &[]);
    infinity_p_template::<HIVB>(&[], &[]);
    infinity_p_template::<BLOSUM>(&[], &[]);
}

#[test]
fn dna_k80_params() {
    let k80 = SubstModel::<K80>::new(&[0.1, 0.4, 0.75, 1.5], &[0.1, 0.4, 0.75, 1.5]);
    assert_relative_eq!(k80.freqs(), &frequencies!(&[0.25, 0.25, 0.25, 0.25]));
    assert_eq!(format!("{k80}"), format!("K80 with [kappa = {:.5}]", 0.1));
}

#[test]
fn dna_hky_incorrect() {
    let hky = SubstModel::<HKY>::new(&[2.0, 1.0, 3.0, 6.0], &[]);
    assert_eq!(hky.freqs(), &frequencies!(&[0.25, 0.25, 0.25, 0.25]));
    assert_eq!(hky.params(), &[2.0]);
    let hky = SubstModel::<HKY>::new(&[2.0, 1.0, 3.0, 6.0], &[0.5]);
    assert_eq!(hky.freqs(), &frequencies!(&[0.25, 0.25, 0.25, 0.25]));
    assert_eq!(hky.params(), &[0.5]);
    let hky = SubstModel::<HKY>::new(&[2.0, 1.0, 3.0, 6.0], &[0.5, 1.0]);
    assert_eq!(hky.freqs(), &frequencies!(&[0.25, 0.25, 0.25, 0.25]));
    assert_eq!(hky.params(), &[0.5]);
}

#[test]
fn dna_hky_correct() {
    let hky = SubstModel::<HKY>::new(&[0.22, 0.26, 0.33, 0.19], &[0.5]);
    assert_relative_eq!(hky.freqs(), &dvector![0.22, 0.26, 0.33, 0.19]);
    let hky2 = SubstModel::<HKY>::new(&[0.22, 0.26, 0.33, 0.19], &[0.5, 1.0]);
    assert_relative_eq!(hky2.freqs(), &dvector![0.22, 0.26, 0.33, 0.19]);
    assert_eq!(hky, hky2);
    let hky3 = SubstModel::<HKY>::new(&[0.22, 0.26, 0.33, 0.19], &[]);
    let hky4 = SubstModel::<HKY>::new(&[0.22, 0.26, 0.33, 0.19], &[2.0, 1.0]);
    assert_relative_eq!(
        hky3.q()
            .diagonal()
            .component_mul(&frequencies!(&[0.22, 0.26, 0.33, 0.19]))
            .sum(),
        -1.0
    );
    assert_eq!(hky3, hky4);
}

#[test]
fn dna_gtr_equal_rates_correct() {
    let gtr = SubstModel::<GTR>::new(
        &repeat_n(0.25, 4).collect::<Vec<f64>>(),
        &repeat_n(1.0, 5).collect::<Vec<f64>>(),
    );
    assert_eq!(gtr.freqs(), &frequencies!(&[0.25, 0.25, 0.25, 0.25]));
    assert_eq!(gtr.q()[(0, 0)], -1.0);
    let gtr2 = SubstModel::<GTR>::new(&[], &repeat_n(1.0, 5).collect::<Vec<f64>>());
    assert_relative_eq!(gtr.q(), gtr2.q());
    assert!(gtr.rate(b'T', b'T') < 0.0);
    assert!(gtr.rate(b'A', b'A') < 0.0);
    assert_relative_eq!(gtr.rate(b'T', b'C'), gtr.rate(b'C', b'T'));
    assert_relative_eq!(gtr.rate(b'A', b'G'), gtr.rate(b'G', b'A'));
    assert_relative_eq!(gtr.freqs(), &frequencies!(&[0.25, 0.25, 0.25, 0.25]));
}

#[test]
fn dna_gtr_defaults() {
    let gtr_no_freqs = SubstModel::<GTR>::new(&[], &[2.0, 1.0, 3.0, 6.0, 0.5]);
    assert_relative_eq!(gtr_no_freqs.freqs(), &frequencies!(&[0.25; 4]));
    assert_eq!(gtr_no_freqs.params(), &[2.0, 1.0, 3.0, 6.0, 0.5]);

    let gtr_missing_params = SubstModel::<GTR>::new(&[0.22, 0.26, 0.33, 0.19], &[0.5, 0.6, 0.7]);
    assert_relative_eq!(
        gtr_missing_params.freqs(),
        &frequencies!(&[0.22, 0.26, 0.33, 0.19])
    );
    assert_eq!(gtr_missing_params.params(), &[0.5, 0.6, 0.7, 1.0, 1.0]);

    let gtr_incorrect_freqs = SubstModel::<GTR>::new(&[0.3; 4], &[0.5; 5]);
    assert_relative_eq!(gtr_incorrect_freqs.freqs(), &frequencies!(&[0.25; 4]));
    assert_eq!(gtr_incorrect_freqs.params(), &[0.5; 5]);

    let gtr_too_many_params = SubstModel::<GTR>::new(&[0.22, 0.26, 0.33, 0.19], &[0.7; 6]);
    assert_relative_eq!(
        gtr_too_many_params.freqs(),
        &frequencies!(&[0.22, 0.26, 0.33, 0.19])
    );
    assert_eq!(gtr_too_many_params.params(), &[0.7; 6]);
}

#[test]
fn dna_tn93_correct() {
    let tn93 = SubstModel::<TN93>::new(&[0.22, 0.26, 0.33, 0.19], &[0.5970915, 0.2940435, 0.00135]);
    let expected_pi = frequencies!(&[0.22, 0.26, 0.33, 0.19]);
    let expected_q = SubstMatrix::from_column_slice(
        4,
        4,
        &[
            -1.4732124694954951,
            1.2409529074850258,
            0.002805744890196536,
            0.002805744890196536,
            1.4665807088459397,
            -1.2475846681345815,
            0.0033158803247777245,
            0.0033158803247777245,
            0.0042086173352948045,
            0.0042086173352948045,
            -0.5339064704940854,
            0.9166789418005613,
            0.002423143314260645,
            0.002423143314260645,
            0.5277848452791111,
            -0.9228005670155355,
        ],
    );
    assert_relative_eq!(tn93.q(), &expected_q);
    assert_relative_eq!(tn93.q().diagonal().component_mul(&expected_pi).sum(), -1.0);
    assert_relative_eq!(tn93.freqs(), &expected_pi);
    assert_relative_eq!(
        tn93.rate(b'T', b'C') * expected_pi[0],
        tn93.rate(b'C', b'T') * expected_pi[1],
    );
    assert_relative_eq!(
        tn93.rate(b'A', b'G') * expected_pi[2],
        tn93.rate(b'G', b'A') * expected_pi[3],
    );
    assert_relative_eq!(
        tn93.rate(b'T', b'A') * expected_pi[0],
        tn93.rate(b'A', b'T') * expected_pi[2],
    );
    assert_relative_eq!(
        tn93.rate(b'C', b'G') * expected_pi[1],
        tn93.rate(b'G', b'C') * expected_pi[3],
    );
}

#[test]
fn dna_tn93_incorrect() {
    let tn93_too_few_params =
        SubstModel::<TN93>::new(&[0.22, 0.26, 0.33, 0.19], &[0.5970915, 0.2940435]);
    assert_relative_eq!(
        tn93_too_few_params.freqs(),
        &frequencies!(&[0.22, 0.26, 0.33, 0.19])
    );
    assert_eq!(tn93_too_few_params.params(), &[0.5970915, 0.2940435, 1.0]);

    let tn93_incorrect_freqs = SubstModel::<TN93>::new(&[0.22, 0.26, 0.33, 1.19], &[0.5, 0.6, 0.3]);
    assert_relative_eq!(tn93_incorrect_freqs.freqs(), &frequencies!(&[0.25; 4]));
    assert_eq!(tn93_incorrect_freqs.params(), &[0.5, 0.6, 0.3]);

    let tn93_too_many_params =
        SubstModel::<TN93>::new(&[0.22, 0.26, 0.33, 0.19], &[0.5, 0.6, 0.3, 0.56]);
    assert_relative_eq!(
        tn93_too_many_params.freqs(),
        &frequencies!(&[0.22, 0.26, 0.33, 0.19])
    );
    assert_eq!(tn93_too_many_params.params(), &[0.5, 0.6, 0.3]);

    let tn93_no_freqs = SubstModel::<TN93>::new(&[], &[2.0, 1.0, 3.0]);
    assert_relative_eq!(tn93_no_freqs.freqs(), &frequencies!(&[0.25; 4]));
    assert_eq!(tn93_no_freqs.params(), &[2.0, 1.0, 3.0]);
}

#[test]
fn dna_normalisation() {
    let jc69 = SubstModel::<JC69>::new(&[], &[]);
    assert_relative_eq!(jc69.q().diagonal().component_mul(jc69.freqs()).sum(), -1.0);
    let k80 = SubstModel::<K80>::new(&[], &[3.0, 1.5]);
    assert_relative_eq!(k80.q().diagonal().component_mul(k80.freqs()).sum(), -1.0);
    let gtr = SubstModel::<GTR>::new(&[0.22, 0.26, 0.33, 0.19], &[0.7; 5]);
    assert_relative_eq!(gtr.q().diagonal().component_mul(gtr.freqs()).sum(), -1.0);
    let tn93 = SubstModel::<TN93>::new(&[0.22, 0.26, 0.33, 0.19], &[0.59, 0.29, 0.0013]);
    assert_relative_eq!(tn93.q().diagonal().component_mul(tn93.freqs()).sum(), -1.0);
}

#[test]
fn dna_normalised_param_change() {
    let mut k80 = SubstModel::<K80>::new(&[], &[3.0]);
    assert_eq!(k80.q().diagonal().component_mul(k80.freqs()).sum(), -1.0);
    let k80_old = k80.clone();
    assert_eq!(k80.params(), &[3.0]);

    k80.set_param(0, 10.0);
    assert_eq!(k80.q().diagonal().component_mul(k80.freqs()).sum(), -1.0);
    assert_eq!(k80.params(), &[10.0]);
    assert_ne!(k80.params(), k80_old.params());
    assert_ne!(k80.q(), k80_old.q());
}

#[cfg(test)]
fn protein_correct_access_template<Q: QMatrix + QMatrixMaker>(epsilon: f64) {
    let model_1 = SubstModel::<Q>::new(&[], &[]);
    let model_2 = SubstModel::<Q>::new(&[], &[]);
    assert_relative_eq!(model_1.q(), model_2.q());
    for _ in 0..10 {
        let mut rng = rand::thread_rng();
        let query1 = AMINOACIDS[rng.gen_range(0..AMINOACIDS.len())];
        let query2 = AMINOACIDS[rng.gen_range(0..AMINOACIDS.len())];
        model_1.rate(query1, query2);
    }
    assert_relative_eq!(model_1.freqs().sum(), 1.0, epsilon = epsilon);
}

#[test]
fn protein_correct_access() {
    protein_correct_access_template::<WAG>(1e-4);
    protein_correct_access_template::<HIVB>(1e-3);
    protein_correct_access_template::<BLOSUM>(1e-3);
}

#[cfg(test)]
fn protein_gap_access_template<Q: QMatrix + QMatrixMaker>() {
    let model = SubstModel::<Q>::new(&[], &[]);
    model.rate(GAP, b'L');
}

#[test]
#[should_panic]
fn protein_incorrect_access_wag() {
    protein_gap_access_template::<WAG>();
}

#[test]
#[should_panic]
fn protein_incorrect_access_hivb() {
    protein_gap_access_template::<HIVB>();
}

#[test]
#[should_panic]
fn protein_incorrect_access_blosum() {
    protein_gap_access_template::<BLOSUM>();
}

#[cfg(test)]
fn normalised_template<Q: QMatrix + QMatrixMaker>() {
    let model = SubstModel::<Q>::new(&[], &[]);
    assert_relative_eq!(
        (model.q().diagonal().transpose().mul(model.freqs()))[(0, 0)],
        -1.0,
        epsilon = 1e-10
    );
}

#[test]
fn protein_normalised() {
    normalised_template::<WAG>();
    normalised_template::<HIVB>();
    normalised_template::<BLOSUM>();
}

#[test]
fn dna_normalised() {
    normalised_template::<JC69>();
    normalised_template::<K80>();
    normalised_template::<HKY>();
    normalised_template::<TN93>();
    normalised_template::<GTR>();
}

#[test]
fn designation() {
    let jc69_model_desc = format!("{}", SubstModel::<JC69>::new(&[], &[2.0]));
    assert!(jc69_model_desc.contains("JC69"));
    assert!(!jc69_model_desc.contains("2.0"));

    let k80_model_desc = format!("{}", SubstModel::<K80>::new(&[], &[2.0]));
    assert!(k80_model_desc.contains("K80"));
    assert!(k80_model_desc.contains("kappa = 2.0"));

    let hky_model_desc = format!("{}", SubstModel::<HKY>::new(&[], &[2.5]));
    assert!(hky_model_desc.contains("HKY"));
    assert!(hky_model_desc.contains("kappa = 2.5"));

    let tn93_model_desc = format!("{}", SubstModel::<TN93>::new(&[], &[2.5, 0.3, 0.1]));
    assert!(tn93_model_desc.contains("TN93"));
    assert!(tn93_model_desc.contains("2.5"));
    assert!(tn93_model_desc.contains("0.3"));
    assert!(tn93_model_desc.contains("0.1"));

    let gtr_model_desc = format!(
        "{}",
        SubstModel::<GTR>::new(&[0.22, 0.26, 0.33, 0.19], &[1.5, 3.0, 1.25, 0.45, 0.1])
    );
    assert!(gtr_model_desc.contains("GTR"));
    assert!(gtr_model_desc.contains("rtc = 1.5"));
    assert!(gtr_model_desc.contains("rta = 3.0"));
    assert!(gtr_model_desc.contains("rtg = 1.25"));
    assert!(gtr_model_desc.contains("rca = 0.45"));
    assert!(gtr_model_desc.contains("rcg = 0.1"));
    assert!(gtr_model_desc.contains("rag = 1.0"));
    assert!(gtr_model_desc.contains("0.22"));
    assert!(gtr_model_desc.contains("0.26"));
    assert!(gtr_model_desc.contains("0.33"));
    assert!(gtr_model_desc.contains("0.19"));

    let wag_model_desc = format!("{}", SubstModel::<WAG>::new(&[], &[]));
    assert!(wag_model_desc.contains("WAG"));

    let hivb_model_desc = format!("{}", SubstModel::<HIVB>::new(&[], &[]));
    assert!(hivb_model_desc.contains("HIVB"));

    let blosum_model_desc = format!("{}", SubstModel::<BLOSUM>::new(&[], &[]));
    assert!(blosum_model_desc.contains("BLOSUM"));
}

#[cfg(test)]
<<<<<<< HEAD
fn setup_simple_phylo_info(blen_i: f64, blen_j: f64) -> PhyloInfo<MSA> {
    let tree = tree!(format!("((A0:{},B1:{}):1.0);", blen_i, blen_j).as_str());
    let msa = MSA::from_aligned(
=======
fn setup_simple_phylo_info(blen_i: f64, blen_j: f64) -> PhyloInfo {
    let tree = tree!(format!("((A0:{blen_i},B1:{blen_j}):1.0);").as_str());
    let msa = Alignment::from_aligned(
>>>>>>> da582f76
        Sequences::new(vec![record!("A0", b"A"), record!("B1", b"A")]),
        &tree,
    )
    .unwrap();
    PhyloInfo { msa, tree }
}

#[test]
fn dna_simple_likelihood() {
    let info = setup_simple_phylo_info(1.0, 1.0);
    let jc69 = SubstModel::<JC69>::new(&[], &[]);
    let c = SCB::new(jc69, info).build().unwrap();
    assert_relative_eq!(c.cost(), -2.5832498829317445, epsilon = 1e-6);

    let info = setup_simple_phylo_info(1.0, 2.0);
    let jc69 = SubstModel::<JC69>::new(&[], &[]);
    let c = SCB::new(jc69, info).build().unwrap();
    assert_relative_eq!(c.cost(), -2.719098272533848, epsilon = 1e-6);
}

#[cfg(test)]
fn setup_cb_example_phylo_info() -> PhyloInfo<MSA> {
    let tree = tree!("((one:2,two:2):1,(three:1,four:1):2);");
    let msa = MSA::from_aligned(
        Sequences::new(vec![
            record!("one", b"C"),
            record!("two", b"A"),
            record!("three", b"T"),
            record!("four", b"G"),
        ]),
        &tree,
    )
    .unwrap();
    PhyloInfo { msa, tree }
}

#[cfg(test)]
fn change_logl_on_freq_change_template<Q: QMatrix + QMatrixMaker>(freqs: &[f64], params: &[f64]) {
    // likelihood should change when frequencies are changed in models with free freqs
    let info = setup_cb_example_phylo_info();
    let model = SubstModel::<Q>::new(freqs, params);
    let mut c = SCB::new(model, info).build().unwrap();

    let logl = c.cost();
    c.set_freqs(frequencies!(&[0.1, 0.2, 0.3, 0.4]));
    assert_ne!(logl, c.cost());
}

#[test]
fn change_logl_on_freq_change() {
    change_logl_on_freq_change_template::<HKY>(&[0.22, 0.26, 0.33, 0.19], &[0.5]);
    change_logl_on_freq_change_template::<TN93>(&[0.22, 0.26, 0.33, 0.19], &[0.5]);
    change_logl_on_freq_change_template::<GTR>(&[0.22, 0.26, 0.33, 0.19], &[0.5]);
}

#[cfg(test)]
fn same_logl_on_freq_change_template<Q: QMatrix + QMatrixMaker>(freqs: &[f64], params: &[f64]) {
    // likelihood should change when frequencies are changed in models with free freqs
    let info = setup_cb_example_phylo_info();
    let model = SubstModel::<Q>::new(freqs, params);
    let mut c = SCB::new(model, info).build().unwrap();
    let logl = c.cost();
    c.set_freqs(frequencies!(&[0.1, 0.2, 0.3, 0.4]));
    assert_eq!(logl, c.cost());
}

#[test]
fn same_logl_on_freq_change() {
    same_logl_on_freq_change_template::<JC69>(&[0.22, 0.26, 0.33, 0.19], &[2.0]);
    same_logl_on_freq_change_template::<K80>(&[0.22, 0.26, 0.33, 0.19], &[]);
}

#[cfg(test)]
fn change_logl_on_param_change_template<Q: QMatrix + QMatrixMaker>(freqs: &[f64], params: &[f64]) {
    // likelihood should change when frequencies are changed in models with free freqs
    let info = setup_cb_example_phylo_info();
    let model = SubstModel::<Q>::new(freqs, params);
    let mut c = SCB::new(model, info).build().unwrap();
    let logl = c.cost();
    c.set_param(0, 100.0);
    assert_ne!(logl, c.cost());
}

#[test]
fn change_logl_on_param_change() {
    change_logl_on_param_change_template::<K80>(&[], &[2.0]);
    change_logl_on_param_change_template::<HKY>(&[0.22, 0.26, 0.33, 0.19], &[0.5]);
    change_logl_on_param_change_template::<TN93>(
        &[0.22, 0.26, 0.33, 0.19],
        &[0.5970915, 0.2940435, 0.00135],
    );
    change_logl_on_param_change_template::<GTR>(
        &[0.1, 0.3, 0.4, 0.2],
        &[5.0, 1.0, 1.0, 1.0, 1.0, 5.0],
    );
}

#[test]
fn same_likelihood_on_param_change() {
    // likelihood should not change when parameters are changed for jc69
    let info = setup_cb_example_phylo_info();
    let model = SubstModel::<JC69>::new(&[], &[]);
    let mut c = SCB::new(model, info).build().unwrap();
    let logl = c.cost();
    c.set_param(0, 100.0);
    assert_eq!(logl, c.cost());
}

#[cfg(test)]
fn dna_gaps_as_ambigs_template<Q: QMatrix + QMatrixMaker>(freqs: &[f64], params: &[f64]) {
    let tree = tree!("((one:2,two:2):1,(three:1,four:1):2);");
    let msa = MSA::from_aligned(
        Sequences::new(vec![
            record!("one", b"CCCCCCXX"),
            record!("two", b"XXAAAAAA"),
            record!("three", b"TTTNNTTT"),
            record!("four", b"GNGGGGNG"),
        ]),
        &tree,
    )
    .unwrap();
    let info_ambig = PhyloInfo {
        msa,
        tree: tree.clone(),
    };
    let msa = MSA::from_aligned(
        Sequences::new(vec![
            record!("one", b"CCCCCC--"),
            record!("two", b"--AAAAAA"),
            record!("three", b"TTT--TTT"),
            record!("four", b"G-GGGG-G"),
        ]),
        &tree,
    )
    .unwrap();
    let info_gaps = PhyloInfo { msa, tree };

    let model = SubstModel::<Q>::new(freqs, params);
    let c_ambig = SCB::new(model.clone(), info_ambig).build().unwrap();
    let c_gaps = SCB::new(model, info_gaps).build().unwrap();
    assert_eq!(c_ambig.cost(), c_gaps.cost());
}

#[test]
fn dna_gaps_as_ambigs() {
    dna_gaps_as_ambigs_template::<JC69>(&[], &[]);
    dna_gaps_as_ambigs_template::<K80>(&[], &[]);
    dna_gaps_as_ambigs_template::<HKY>(&[0.22, 0.26, 0.33, 0.19], &[0.5]);
    dna_gaps_as_ambigs_template::<TN93>(
        &[0.22, 0.26, 0.33, 0.19],
        &[0.5970915, 0.2940435, 0.00135],
    );
    dna_gaps_as_ambigs_template::<GTR>(&[0.1, 0.3, 0.4, 0.2], &[5.0, 1.0, 1.0, 1.0, 1.0, 5.0]);
}

#[cfg(test)]
fn setup_phylo_info_single_leaf() -> PhyloInfo<MSA> {
    let tree = tree!("(A0:1.0);");
    let msa = MSA::from_aligned(Sequences::new(vec![record!("A0", b"AAAAAA")]), &tree).unwrap();
    PhyloInfo { msa, tree }
}

#[cfg(test)]
fn dna_likelihood_one_node_template<Q: QMatrix + QMatrixMaker>(freqs: &[f64], params: &[f64]) {
    let info = setup_phylo_info_single_leaf();
    let model = SubstModel::<Q>::new(freqs, params);
    let c = SCB::new(model, info).build().unwrap();
    assert!(c.cost() < 0.0);
}

#[test]
fn dna_likelihood_one_node() {
    dna_likelihood_one_node_template::<JC69>(&[], &[]);
    dna_likelihood_one_node_template::<K80>(&[], &[]);
    dna_likelihood_one_node_template::<HKY>(&[0.22, 0.26, 0.33, 0.19], &[0.5]);
    dna_likelihood_one_node_template::<TN93>(
        &[0.22, 0.26, 0.33, 0.19],
        &[0.5970915, 0.2940435, 0.00135],
    );
    dna_likelihood_one_node_template::<GTR>(&[0.1, 0.3, 0.4, 0.2], &[5.0, 1.0, 1.0, 1.0, 1.0, 5.0]);
}

#[test]
fn dna_cb_example_likelihood() {
    let info = setup_cb_example_phylo_info();
    let mut model =
        SubstModel::<TN93>::new(&[0.22, 0.26, 0.33, 0.19], &[0.5970915, 0.2940435, 0.00135]);
    model.qmatrix.q = SubstMatrix::from_row_slice(
        4,
        4,
        &[
            -0.15594579,
            0.15524379,
            0.00044550000000000004,
            0.0002565,
            0.13136013,
            -0.13206213,
            0.00044550000000000004,
            0.0002565,
            0.000297,
            0.000351,
            -0.056516265,
            0.055868265,
            0.000297,
            0.000351,
            0.097034355,
            -0.097682355,
        ],
    );
    let c = SCB::new(model, info).build().unwrap();
    assert_relative_eq!(c.cost(), -17.1035117087, epsilon = 1e-6);
}

#[cfg(test)]
fn setup_mol_evo_example_phylo_info() -> PhyloInfo<MSA> {
    let tree = tree!("(((one:0.2,two:0.2):0.1,three:0.2):0.1,(four:0.2,five:0.2):0.1);");
    let msa = MSA::from_aligned(
        Sequences::new(vec![
            record!("one", b"T"),
            record!("two", b"C"),
            record!("three", b"A"),
            record!("four", b"C"),
            record!("five", b"C"),
        ]),
        &tree,
    )
    .unwrap();
    PhyloInfo { msa, tree }
}

#[test]
fn dna_mol_evo_example_likelihood() {
    let info = setup_mol_evo_example_phylo_info();
    let model = SubstModel::<K80>::new(&[], &[]);
    let c = SCB::new(model, info).build().unwrap();
    assert_relative_eq!(c.cost(), -7.581408, epsilon = 1e-6);
}

#[cfg(test)]
fn dna_ambig_example_logl_template<Q: QMatrix + QMatrixMaker>(freqs: &[f64], params: &[f64]) {
    // Checks that likelihoods for different ambiguous characters are the same
    let fldr = Path::new("./data");
    let info_w_x = PIB::with_attrs(
        fldr.join("ambiguous_example.fasta"),
        fldr.join("ambiguous_example.newick"),
    )
    .build()
    .unwrap();

    let info_w_n = PIB::with_attrs(
        fldr.join("ambiguous_example_N.fasta"),
        fldr.join("ambiguous_example.newick"),
    )
    .build()
    .unwrap();

    let model = SubstModel::<Q>::new(freqs, params);
    let c_w_x = SCB::new(model.clone(), info_w_x).build().unwrap();
    let c_w_n = SCB::new(model, info_w_n).build().unwrap();

    assert_relative_eq!(c_w_x.cost(), c_w_n.cost());
}

#[test]
fn dna_ambig_example_likelihood() {
    dna_ambig_example_logl_template::<JC69>(&[], &[]);
    dna_ambig_example_logl_template::<K80>(&[], &[]);
    dna_ambig_example_logl_template::<HKY>(&[0.22, 0.26, 0.33, 0.19], &[0.5]);
    dna_ambig_example_logl_template::<TN93>(
        &[0.22, 0.26, 0.33, 0.19],
        &[0.5970915, 0.2940435, 0.00135],
    );
    dna_ambig_example_logl_template::<GTR>(&[0.1, 0.3, 0.4, 0.2], &[5.0, 1.0, 1.0, 1.0, 1.0, 5.0]);
}

#[test]
fn dna_ambig_example_likelihood_k80() {
    // Checks the exact value for k80
    let fldr = Path::new("./data");
    let info_w_x = PIB::with_attrs(
        fldr.join("ambiguous_example.fasta"),
        fldr.join("ambiguous_example.newick"),
    )
    .build()
    .unwrap();
    let k80 = SubstModel::<K80>::new(&[], &[2.0, 1.0]);
    let c = SCB::new(k80, info_w_x).build().unwrap();
    assert_relative_eq!(c.cost(), -137.24280493914029, epsilon = 1e-6);
}

#[test]
fn dna_huelsenbeck_example_likelihood() {
    // https://molevolworkshop.github.io/faculty/huelsenbeck/pdf/WoodsHoleHandout.pdf
    let fldr = Path::new("./data");
    let info = PIB::with_attrs(
        fldr.join("Huelsenbeck_example_long_DNA.fasta"),
        fldr.join("Huelsenbeck_example.newick"),
    )
    .build()
    .unwrap();
    let hky = SubstModel::<HKY>::new(&[0.1, 0.3, 0.4, 0.2], &[5.0]);
    let c = SCB::new(hky, info.clone()).build().unwrap();
    assert_relative_eq!(c.cost(), -216.234734, epsilon = 1e-3);
    let gtr_as_hky = SubstModel::<GTR>::new(&[0.1, 0.3, 0.4, 0.2], &[5.0, 1.0, 1.0, 1.0, 1.0, 5.0]);
    let c_gtr = SCB::new(gtr_as_hky, info).build().unwrap();
    assert_relative_eq!(c_gtr.cost(), -216.234734, epsilon = 1e-3);
}

#[cfg(test)]
fn protein_example_logl_template<Q: QMatrix + QMatrixMaker>(
    params: &[f64],
    expected_llik: f64,
    epsilon: f64,
) {
    let fldr = Path::new("./data/phyml_protein_example");
    let info = PIB::with_attrs(
        fldr.join("nogap_seqs.fasta"),
        fldr.join("example_tree.newick"),
    )
    .build()
    .unwrap();
    let model = SubstModel::<Q>::new(&[], params);
    let c = SCB::new(model, info).build().unwrap();
    assert_relative_eq!(c.cost(), expected_llik, epsilon = epsilon);
}

#[test]
fn protein_example_likelihood() {
    protein_example_logl_template::<WAG>(&[], -4505.736814460457, 1e-3);
    protein_example_logl_template::<HIVB>(&[], -4407.989226397638, 1e-5);
    protein_example_logl_template::<BLOSUM>(&[], -4587.71053, 1e-5);
}

#[cfg(test)]
fn simple_reroot_info(alphabet: &Alphabet) -> (PhyloInfo<MSA>, PhyloInfo<MSA>) {
    let tree = tree!("((A:2.0,B:2.0):1.0,C:2.0):0.0;");
    let seqs = Sequences::with_alphabet(
        vec![
            record!("A", b"CTATATATACIJL"),
            record!("B", b"ATATATATAAIHL"),
            record!("C", b"TTATATATATIJL"),
        ],
        *alphabet,
    );

    let info = PhyloInfo {
        msa: MSA::from_aligned(seqs.clone(), &tree).unwrap(),
        tree,
    };
    let tree_rerooted = tree!("(A:1.0,(B:2.0,C:3.0):1.0):0.0;");
    let info_rerooted = PhyloInfo {
        msa: MSA::from_aligned(seqs, &tree_rerooted).unwrap(),
        tree: tree_rerooted,
    };

    (info, info_rerooted)
}

#[cfg(test)]
fn logl_revers_template<Q: QMatrix + QMatrixMaker>(freqs: &[f64], params: &[f64], epsilon: f64) {
    let model = SubstModel::<Q>::new(freqs, params);
    let (info, info_rerooted) = simple_reroot_info(model.qmatrix.alphabet());

    let c = SCB::new(model.clone(), info).build().unwrap();
    let c_rerooted = SCB::new(model, info_rerooted).build().unwrap();
    assert_relative_eq!(c.cost(), c_rerooted.cost(), epsilon = epsilon,);
}

#[test]
fn dna_logl_reversibility() {
    logl_revers_template::<JC69>(&[], &[], 1e-10);
    logl_revers_template::<K80>(&[], &[], 1e-10);
    logl_revers_template::<HKY>(&[0.22, 0.26, 0.33, 0.19], &[0.5], 1e-10);
    logl_revers_template::<TN93>(
        &[0.22, 0.26, 0.33, 0.19],
        &[0.5970915, 0.2940435, 0.00135],
        1e-10,
    );
    logl_revers_template::<GTR>(
        &[0.22, 0.26, 0.33, 0.19],
        &[5.0, 1.0, 1.0, 1.0, 1.0, 5.0],
        1e-10,
    );
}

#[test]
fn protein_logl_reversibility() {
    logl_revers_template::<WAG>(&[], &[], 1e-8);
    logl_revers_template::<HIVB>(&[], &[], 1e-8);
    logl_revers_template::<BLOSUM>(&[], &[], 1e-3);
}

fn huelsenbeck_reversibility_template<Q: QMatrix + QMatrixMaker>(freqs: &[f64], params: &[f64]) {
    // https://molevolworkshop.github.io/faculty/huelsenbeck/pdf/WoodsHoleHandout.pdf
    let fldr = Path::new("./data");
    let info = PIB::with_attrs(
        fldr.join("Huelsenbeck_example_long_DNA.fasta"),
        fldr.join("Huelsenbeck_example.newick"),
    )
    .build()
    .unwrap();
    let info_rerooted = PIB::with_attrs(
        fldr.join("Huelsenbeck_example_long_DNA.fasta"),
        fldr.join("Huelsenbeck_example_reroot.newick"),
    )
    .build()
    .unwrap();
    let model = SubstModel::<Q>::new(freqs, params);
    let c = SCB::new(model.clone(), info).build().unwrap();
    let c_rerooted = SCB::new(model, info_rerooted).build().unwrap();
    assert_relative_eq!(c.cost(), c_rerooted.cost(), epsilon = 1e-10,);
}

#[test]
fn huelsenbeck_reversibility() {
    huelsenbeck_reversibility_template::<JC69>(&[], &[]);
    huelsenbeck_reversibility_template::<K80>(&[], &[0.5]);
    huelsenbeck_reversibility_template::<HKY>(&[0.22, 0.26, 0.33, 0.19], &[0.5]);
    huelsenbeck_reversibility_template::<TN93>(
        &[0.22, 0.26, 0.33, 0.19],
        &[0.5970915, 0.2940435, 0.00135],
    );
    huelsenbeck_reversibility_template::<GTR>(
        &[0.1, 0.3, 0.4, 0.2],
        &[5.0, 1.0, 1.0, 1.0, 1.0, 5.0],
    );
}

#[cfg(test)]
fn logl_correct_w_diff_info<Q: QMatrix + QMatrixMaker>(llik1: f64, llik2: f64) {
    let tree1 = tree!("(((A:1.0,B:1.0)E:2.0,(C:1.0,D:1.0)F:2.0)G:3.0);");
    let tree2 = tree!("(((A:2.0,B:2.0)E:4.0,(C:2.0,D:2.0)F:4.0)G:6.0);");
    let seqs = Sequences::new(vec![
        record!("A", b"P"),
        record!("B", b"P"),
        record!("C", b"P"),
        record!("D", b"P"),
    ]);

    let info1 = PhyloInfo {
        msa: MSA::from_aligned(seqs.clone(), &tree1).unwrap(),
        tree: tree1,
    };
    let info2 = PhyloInfo {
        msa: MSA::from_aligned(seqs, &tree2).unwrap(),
        tree: tree2,
    };

    let model = SubstModel::<Q>::new(&[], &[]);
    let c1 = SCB::new(model.clone(), info1).build().unwrap();
    let c2 = SCB::new(model, info2).build().unwrap();

    assert_relative_eq!(c1.cost(), llik1, epsilon = 1e-5);
    assert_relative_eq!(c2.cost(), llik2, epsilon = 1e-5);
}

#[test]
fn protein_logl_correct_w_diff_info() {
    logl_correct_w_diff_info::<WAG>(-7.488595394504073, -10.206456536551775);
    logl_correct_w_diff_info::<HIVB>(-7.231597482410509, -9.865559545434952);
    logl_correct_w_diff_info::<BLOSUM>(-7.4408154253528975, -10.33187874481282);
}

fn one_site_one_char_template<Q: QMatrix + QMatrixMaker>(freqs: &[f64], params: &[f64]) {
    // This used to fail on leaf data creation when some of the sequences were empty
    let model = SubstModel::<Q>::new(freqs, params);
    let sequences = Sequences::with_alphabet(
        vec![
            record!("one", b"C"),
            record!("two", b"-"),
            record!("three", b"-"),
            record!("four", b"-"),
        ],
        *model.qmatrix.alphabet(),
    );
    let tree = tree!("((one:2,two:2):1,(three:1,four:1):2);");
    let info = PhyloInfo {
        msa: MSA::from_aligned(sequences, &tree).unwrap(),
        tree,
    };

    let c = SCB::new(model, info).build().unwrap();

    assert_ne!(c.cost(), f64::NEG_INFINITY);
    assert!(c.cost() < 0.0);
}

#[test]
fn dna_one_site_one_char() {
    one_site_one_char_template::<JC69>(&[], &[]);
    one_site_one_char_template::<K80>(&[], &[]);
    one_site_one_char_template::<HKY>(&[0.22, 0.26, 0.33, 0.19], &[0.5]);
    one_site_one_char_template::<TN93>(&[0.22, 0.26, 0.33, 0.19], &[0.5970915, 0.2940435, 0.00135]);
    one_site_one_char_template::<GTR>(&[0.1, 0.3, 0.4, 0.2], &[5.0, 1.0, 1.0, 1.0, 1.0, 5.0]);
}

#[test]
fn protein_one_site_one_char() {
    one_site_one_char_template::<WAG>(&[], &[]);
    one_site_one_char_template::<HIVB>(&[], &[]);
    one_site_one_char_template::<BLOSUM>(&[], &[]);
}

#[test]
#[cfg_attr(feature = "ci_coverage", ignore)]
fn hiv_subset_valid_subst_likelihood() {
    let fldr = Path::new("./data/real_examples/");
    let alignment = fldr.join("HIV-1_env_DNA_mafft_alignment_subset.fasta");
    let info = PIB::new(alignment).build().unwrap();
    let gtr = SubstModel::<GTR>::new(&[0.25, 0.25, 0.25, 0.25], &[1.0, 1.0, 1.0, 1.0, 1.0, 1.0]);
    let c = SCB::new(gtr, info).build().unwrap();
    let logl = c.cost();
    assert_ne!(logl, f64::NEG_INFINITY);
    assert!(logl < 0.0);
}

#[test]
fn dna_gaps_against_phyml() {
    let tree =
        tree!("(C:0.06465432,D:27.43128366,(A:0.00000001,B:0.00000001)0.000000:0.08716381);");
    let seqs =
        Sequences::new(read_sequences(&Path::new("./data/").join("sequences_DNA1.fasta")).unwrap());
    let info = PhyloInfo {
        msa: MSA::from_aligned(seqs, &tree).unwrap(),
        tree,
    };
    let jc69 = SubstModel::<JC69>::new(&[], &[]);
    let c = SCB::new(jc69, info).build().unwrap();

    // Compare against value from PhyML
    assert_relative_eq!(c.cost(), -9.70406054783923);
}

#[test]
fn dna_single_char_gaps_against_phyml() {
    let jc69 = SubstModel::<JC69>::new(&[], &[]);
    let tree =
        tree!("(C:0.06465432,D:27.43128366,(A:0.00000001,B:0.00000001)0.000000:0.08716381);");

    let seqs = Sequences::new(vec![
        record!("A", b"A"),
        record!("B", b"A"),
        record!("C", b"A"),
        record!("D", b"T"),
    ]);
    let info = PhyloInfo {
        msa: MSA::from_aligned(seqs, &tree).unwrap(),
        tree: tree.clone(),
    };
    let c = SCB::new(jc69.clone(), info).build().unwrap();
    assert_relative_eq!(c.cost(), -2.920437792326963); // Compare against PhyML

    let seqs = Sequences::new(vec![
        record!("A", b"X"),
        record!("B", b"X"),
        record!("C", b"X"),
        record!("D", b"X"),
    ]);
    let info = PhyloInfo {
        msa: MSA::from_aligned(seqs, &tree).unwrap(),
        tree: tree.clone(),
    };

    let c = SCB::new(jc69.clone(), info).build().unwrap();
    assert_relative_eq!(c.cost(), 0.0, epsilon = 1e-10); // Compare against PhyML

    let seqs = Sequences::new(vec![
        record!("A", b"X"),
        record!("B", b"X"),
        record!("C", b"X"),
        record!("D", b"T"),
    ]);
    let info = PhyloInfo {
        msa: MSA::from_aligned(seqs, &tree).unwrap(),
        tree: tree.clone(),
    };
    let c = SCB::new(jc69.clone(), info).build().unwrap();
    assert_relative_eq!(c.cost(), -1.38629, epsilon = 1e-5); // Compare against PhyML

    let seqs = Sequences::new(vec![
        record!("A", b"-"),
        record!("B", b"-"),
        record!("C", b"A"),
        record!("D", b"T"),
    ]);
    let info = PhyloInfo {
        msa: MSA::from_aligned(seqs, &tree).unwrap(),
        tree: tree.clone(),
    };
    let c = SCB::new(jc69.clone(), info).build().unwrap();
    assert_relative_eq!(c.cost(), -2.77259, epsilon = 1e-5); // Compare against PhyML

    let seqs = Sequences::new(vec![
        record!("A", b"-"),
        record!("B", b"A"),
        record!("C", b"A"),
        record!("D", b"T"),
    ]);
    let info = PhyloInfo {
        msa: MSA::from_aligned(seqs, &tree).unwrap(),
        tree,
    };
    let c = SCB::new(jc69.clone(), info).build().unwrap();
    assert_relative_eq!(c.cost(), -2.92044, epsilon = 1e-5); // Compare against PhyML
}

#[test]
fn dna_ambig_chars_against_phyml() {
    let jc69 = SubstModel::<JC69>::new(&[], &[]);
    let tree = tree!("(C:0.06465432,D:27.43128366,(A:0.00000001,B:0.00000001)0.0:0.08716381);");
    let seqs = Sequences::new(vec![
        record!("A", b"B"),
        record!("B", b"A"),
        record!("C", b"A"),
        record!("D", b"T"),
    ]);
    let info = PhyloInfo {
        msa: MSA::from_aligned(seqs, &tree).unwrap(),
        tree,
    };
    let c = SCB::new(jc69, info).build().unwrap();
    assert_relative_eq!(c.cost(), -21.28936836, epsilon = 1e-7);
}

#[test]
fn dna_x_simple_fully_likely() {
    let jc69 = SubstModel::<JC69>::new(&[], &[]);
    let tree = tree!("(A:0.05,B:0.0005):0.0;");
    let seqs = Sequences::new(vec![record!("A", b"X"), record!("B", b"X")]);
    let info = PhyloInfo {
        msa: MSA::from_aligned(seqs, &tree).unwrap(),
        tree,
    };
    let c = SCB::new(jc69.clone(), info.clone()).build().unwrap();
    assert_relative_eq!(c.cost(), 0.0, epsilon = 1e-15);
}

#[cfg(test)]
fn x_fully_likely_template<Q: QMatrix + QMatrixMaker>(freqs: &[f64], params: &[f64]) {
    let model = SubstModel::<Q>::new(freqs, params);
    let tree = tree!("(((A:2.0,B:2.0)E:4.0,(C:2.0,D:2.0)F:4.0)G:6.0);");
    let seqs = Sequences::with_alphabet(
        vec![
            record!("A", b"X"),
            record!("B", b"X"),
            record!("C", b"X"),
            record!("D", b"X"),
        ],
        *model.alphabet(),
    );
    let info = PhyloInfo {
        msa: MSA::from_aligned(seqs, &tree).unwrap(),
        tree,
    };
    let c = SCB::new(model, info).build().unwrap();
    assert_relative_eq!(c.cost(), 0.0, epsilon = 1e-5);
}

#[test]
fn dna_x_fully_likely() {
    x_fully_likely_template::<JC69>(&[], &[]);
    x_fully_likely_template::<K80>(&[], &[]);
    x_fully_likely_template::<HKY>(&[0.22, 0.26, 0.33, 0.19], &[0.5]);
    x_fully_likely_template::<TN93>(&[0.22, 0.26, 0.33, 0.19], &[0.5970915, 0.2940435, 0.00135]);
    x_fully_likely_template::<GTR>(&[0.1, 0.3, 0.4, 0.2], &[5.0, 1.0, 1.0, 1.0, 1.0, 5.0]);
}

#[test]
fn protein_x_fully_likely() {
    x_fully_likely_template::<WAG>(&[], &[]);
    x_fully_likely_template::<HIVB>(&[], &[]);
    x_fully_likely_template::<BLOSUM>(&[], &[]);
}

#[cfg(test)]
fn avg_rate_template<Q: QMatrix + QMatrixMaker>(freqs: &[f64], params: &[f64]) {
    let model = SubstModel::<Q>::new(freqs, params);
    let avg_rate = model.q().diagonal().component_mul(model.freqs()).sum();
    assert_relative_eq!(avg_rate, -1.0, epsilon = 1e-10);
}

#[test]
fn dna_avg_rate() {
    avg_rate_template::<JC69>(&[], &[]);
    avg_rate_template::<K80>(&[], &[]);
    avg_rate_template::<HKY>(&[0.22, 0.26, 0.33, 0.19], &[0.5]);
    avg_rate_template::<TN93>(&[0.22, 0.26, 0.33, 0.19], &[0.5970915, 0.2940435, 0.00135]);
    avg_rate_template::<GTR>(&[0.1, 0.3, 0.4, 0.2], &[5.0, 1.0, 1.0, 1.0, 1.0]);
}

#[test]
fn protein_avg_rate() {
    avg_rate_template::<WAG>(&[], &[]);
    avg_rate_template::<HIVB>(&[], &[]);
    avg_rate_template::<BLOSUM>(&[], &[]);
    let freqs = &[1.0 / 20.0; 20];
    avg_rate_template::<WAG>(freqs, &[]);
    avg_rate_template::<HIVB>(freqs, &[]);
    avg_rate_template::<BLOSUM>(freqs, &[]);
}

#[test]
fn p_matrix_limit() {
    let model = SubstModel::<WAG>::new(&[], &[]);
    let time = 1e10f64;
    let p = model.p(time);
    let p2 = model.p(1e3f64);
    check_freq_convergence(p.clone(), model.freqs(), 1e-5);
    check_freq_convergence(p2.clone(), model.freqs(), 1e-5);
    assert_relative_eq!(p, p2, epsilon = 1e-5);
}

#[cfg(test)]
fn parsimony_rounding_template<Q: QMatrix + QMatrixMaker>(freqs: &[f64], params: &[f64]) {
    let model = SubstModel::<Q>::new(freqs, params);
    let mat_round = model.scoring(0.1, &Z::zero(), &R::zero());
    let mat = model.scoring(0.1, &Z::zero(), &R::none());
    assert_ne!(mat_round.mean(), mat.mean());
    assert_ne!(mat_round, mat);
    for (&e1, &e2) in mat_round.as_slice().iter().zip(mat.as_slice().iter()) {
        assert_relative_eq!(e1, e1.round());
        assert_relative_eq!(e1, e2.round());
    }
}

#[test]
fn protein_rounding_scores() {
    parsimony_rounding_template::<HIVB>(&[], &[]);
    parsimony_rounding_template::<WAG>(&[], &[]);
    parsimony_rounding_template::<BLOSUM>(&[], &[]);
}

#[test]
fn dna_rounding_scores() {
    parsimony_rounding_template::<JC69>(&[], &[]);
    parsimony_rounding_template::<K80>(&[], &[]);
    parsimony_rounding_template::<HKY>(&[0.22, 0.26, 0.33, 0.19], &[0.5]);
    parsimony_rounding_template::<TN93>(
        &[0.22, 0.26, 0.33, 0.19],
        &[0.5970915, 0.2940435, 0.00135],
    );
    parsimony_rounding_template::<GTR>(&[0.1, 0.3, 0.4, 0.2], &[5.0, 1.0, 1.0, 1.0, 1.0]);
}

#[cfg(test)]
fn parsimony_zero_diag_template<Q: QMatrix + QMatrixMaker>(freqs: &[f64], params: &[f64]) {
    let model = SubstModel::<Q>::new(freqs, params);
    let mat_zeros = model.scoring(0.1, &Z::zero(), &R::none());
    let mat = model.scoring(0.1, &Z::non_zero(), &R::none());
    assert_ne!(mat_zeros.mean(), mat.mean());
    assert_ne!(mat_zeros, mat);
    for (&e1, &e2) in mat_zeros.diagonal().iter().zip(mat.diagonal().iter()) {
        assert_relative_eq!(e1, 0.0);
        assert_ne!(e1, e2);
        assert_ne!(e2, 0.0);
    }
}

#[test]
fn protein_zero_diag_scores() {
    parsimony_zero_diag_template::<HIVB>(&[], &[]);
    parsimony_zero_diag_template::<WAG>(&[], &[]);
    parsimony_zero_diag_template::<BLOSUM>(&[], &[]);
}

#[test]
fn dna_zero_diag_scores() {
    parsimony_zero_diag_template::<JC69>(&[], &[]);
    parsimony_zero_diag_template::<K80>(&[], &[]);
    parsimony_zero_diag_template::<HKY>(&[0.22, 0.26, 0.33, 0.19], &[0.5]);
    parsimony_zero_diag_template::<TN93>(
        &[0.22, 0.26, 0.33, 0.19],
        &[0.5970915, 0.2940435, 0.00135],
    );
    parsimony_zero_diag_template::<GTR>(&[0.1, 0.3, 0.4, 0.2], &[5.0, 1.0, 1.0, 1.0, 1.0]);
}<|MERGE_RESOLUTION|>--- conflicted
+++ resolved
@@ -452,15 +452,9 @@
 }
 
 #[cfg(test)]
-<<<<<<< HEAD
 fn setup_simple_phylo_info(blen_i: f64, blen_j: f64) -> PhyloInfo<MSA> {
-    let tree = tree!(format!("((A0:{},B1:{}):1.0);", blen_i, blen_j).as_str());
+    let tree = tree!(format!("((A0:{blen_i},B1:{blen_j}):1.0);").as_str());
     let msa = MSA::from_aligned(
-=======
-fn setup_simple_phylo_info(blen_i: f64, blen_j: f64) -> PhyloInfo {
-    let tree = tree!(format!("((A0:{blen_i},B1:{blen_j}):1.0);").as_str());
-    let msa = Alignment::from_aligned(
->>>>>>> da582f76
         Sequences::new(vec![record!("A0", b"A"), record!("B1", b"A")]),
         &tree,
     )
