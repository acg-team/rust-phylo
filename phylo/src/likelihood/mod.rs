use crate::optimisers::TreeMover;
use crate::substitution_models::FreqVector;
use crate::tree::{NodeIdx, Tree};

<<<<<<< HEAD
pub trait TreeSearchCost<TM: TreeMover> {
=======
pub trait TreeSearchCost {
    // The cost function definition for tree search, e.g. the likelihood of the alignment given the model and the tree.
    // The optimisers will maximise the cost, so if the cost should be minimised instead, it should be negated.
    // The likelihood or the log-likelihood are maximised, the parsimony score is minimised.
>>>>>>> 3ab94eff
    fn cost(&self) -> f64;
    // update_tree implies that the tree is a valid modification of the existing tree (e.g. an SPR move),
    // and that the dirty_nodes are the nodes that have changed, but this is not enforced by the trait.
    // TODO: enforce this in the trait.
    fn update_tree(&mut self, tree: Tree, dirty_nodes: &[NodeIdx]);
    fn tree(&self) -> &Tree;
    fn blen_optimisation(&self) -> bool {
        true
    }
    fn tree_mover(&self) -> &TM;
}

pub trait ModelSearchCost {
    // The cost function definition for model search, e.g. the likelihood of the alignment given the model and the tree.
    // The optimisers will maximise the cost, so if the cost should be minimised instead, it should be negated.
    // The likelihood or the log-likelihood are maximised, the parsimony score is minimised.
    fn cost(&self) -> f64;
    fn set_param(&mut self, param: usize, value: f64);
    fn params(&self) -> &[f64];
    fn set_freqs(&mut self, freqs: FreqVector);
    fn empirical_freqs(&self) -> FreqVector;
    fn freqs(&self) -> &FreqVector;
}

#[cfg(test)]
#[cfg_attr(coverage, coverage(off))]
mod tests;<|MERGE_RESOLUTION|>--- conflicted
+++ resolved
@@ -2,14 +2,8 @@
 use crate::substitution_models::FreqVector;
 use crate::tree::{NodeIdx, Tree};
 
-<<<<<<< HEAD
-pub trait TreeSearchCost<TM: TreeMover> {
-=======
-pub trait TreeSearchCost {
-    // The cost function definition for tree search, e.g. the likelihood of the alignment given the model and the tree.
     // The optimisers will maximise the cost, so if the cost should be minimised instead, it should be negated.
     // The likelihood or the log-likelihood are maximised, the parsimony score is minimised.
->>>>>>> 3ab94eff
     fn cost(&self) -> f64;
     // update_tree implies that the tree is a valid modification of the existing tree (e.g. an SPR move),
     // and that the dirty_nodes are the nodes that have changed, but this is not enforced by the trait.
