--- conflicted
+++ resolved
@@ -54,25 +54,17 @@
         &self,
         seqs: &'a Sequences,
         tree: &'a Tree,
-<<<<<<< HEAD
     ) -> (A, Vec<f64>) {
-        info!("Starting the IndelMAP alignment.");
-=======
-    ) -> Result<(Alignment, Vec<f64>)> {
         info!("Starting the IndelMAP alignment");
->>>>>>> da582f76
+
+        let order = tree.postorder();
 
         let mut node_info = vec![Vec::<ParsimonySite>::new(); tree.len()];
         let mut alignments = InternalAlignments::with_capacity(tree.internals().len());
         let mut scores = vec![0.0; tree.len()];
 
-<<<<<<< HEAD
-        for &node_idx in tree.postorder() {
-            info!("Processing {}{}.", node_idx, tree.node(&node_idx).id);
-=======
         for &node_idx in order {
             info!("Processing {}{}", node_idx, tree.node(&node_idx).id);
->>>>>>> da582f76
             match node_idx {
                 Int(idx) => {
                     let child = tree.children(&node_idx);
