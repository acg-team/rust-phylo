[package]
name = "phylo"
version = "0.1.0"
edition = "2021"
repository = "https://github.com/acg-team/rust-phylo"
license = "MIT OR Apache-2.0"
keywords = ["phylogenetics", "computational biology", "alignment", "MSA", "maximum likelihood"]
description = "A Rust library for phylogenetic analysis and multiple sequence alignment under maximum likelihood"
categories = ["science", "science::bioinformatics", "algorithms"]
exclude = [
    "phylo/data",
    ".github/",
    "*.md",
]

# See more keys and their definitions at https://doc.rust-lang.org/cargo/reference/manifest.html

[features]
ci_coverage = []
deterministic = []
# Feature that can speed up repeated test runs for when tree search is not affected and tests are ran locally.
use-precomputed-test-results = []
par-regraft = ["dep:rayon"]
par-regraft-chunk = ["dep:rayon"]
par-regraft-manual = ["dep:rayon"]

[lib]
bench = false

[profile.dev]
opt-level = 3

[profile.release]
opt-level = 3

# inherits from release
[profile.bench]
debug = true

<<<<<<< HEAD

=======
>>>>>>> 7cdd1e11
[dependencies]
anyhow = "1.0.72"
approx = "0.5.1"
argmin = "0.8.1"
assert_matches = "1.5.0"
bio = "1.3.1"
bitvec = "1.0.1"
cfg-if = "1.0.0"
clap = { version = "4.5.28", features = ["derive"] }
dyn-clone = "1.0.18"
fixedbitset = "0.5.7"
ftail = "0.2.0"
hashbrown = "0.15.2"
itertools = "0.14.0"
lazy_static = "1.4.0"
log = "0.4.19"
# NOTE: mutli threaded kernels for matrix multiplication are available
# through the matrixmultiply peer-dep
nalgebra = "0.32.3"
ordered-float = "3.7.0"
pest = "2.7.2"
pest_derive = "2.7.2"
rand = "0.8.5"
rayon = { version = "1.10.0", optional = true }
rstest = "0.18.1"
stats-cli = "3.0.1"
tempfile = "3.8.0"

<<<<<<< HEAD
[lints.rust]
unexpected_cfgs = { level = "warn", check-cfg = ['cfg(coverage)'] }

=======
>>>>>>> 7cdd1e11
[dev-dependencies]
criterion = "0.5.1"
pprof = { version = "0.14.0", features = ["criterion", "flamegraph"] }

<<<<<<< HEAD

=======
>>>>>>> 7cdd1e11
[[bench]]
name = "tree_from_msa"
harness = false
[[bench]]
name = "cost"
harness = false
[[bench]]
name = "topo"
harness = false
[[bench]]
name = "spr"
harness = false
[[bench]]
name = "helpers"
<<<<<<< HEAD
harness = false
=======
harness = false

[lints.rust]
unexpected_cfgs = { level = "warn", check-cfg = ['cfg(coverage)'] }
>>>>>>> 7cdd1e11
<|MERGE_RESOLUTION|>--- conflicted
+++ resolved
@@ -37,10 +37,7 @@
 [profile.bench]
 debug = true
 
-<<<<<<< HEAD
 
-=======
->>>>>>> 7cdd1e11
 [dependencies]
 anyhow = "1.0.72"
 approx = "0.5.1"
@@ -69,20 +66,14 @@
 stats-cli = "3.0.1"
 tempfile = "3.8.0"
 
-<<<<<<< HEAD
 [lints.rust]
 unexpected_cfgs = { level = "warn", check-cfg = ['cfg(coverage)'] }
 
-=======
->>>>>>> 7cdd1e11
 [dev-dependencies]
 criterion = "0.5.1"
 pprof = { version = "0.14.0", features = ["criterion", "flamegraph"] }
 
-<<<<<<< HEAD
 
-=======
->>>>>>> 7cdd1e11
 [[bench]]
 name = "tree_from_msa"
 harness = false
@@ -97,11 +88,4 @@
 harness = false
 [[bench]]
 name = "helpers"
-<<<<<<< HEAD
-harness = false
-=======
-harness = false
-
-[lints.rust]
-unexpected_cfgs = { level = "warn", check-cfg = ['cfg(coverage)'] }
->>>>>>> 7cdd1e11
+harness = false